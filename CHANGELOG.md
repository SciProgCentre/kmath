# KMath

## Unreleased

### Added
<<<<<<< HEAD
- New Attributes-kt module that could be used as stand-alone. It declares type-safe attributes containers.
- Explicit `mutableStructureND` builders for mutable structures

### Changed
- Features replaced with Attributes.
- Transposed refactored.
=======
- Integer division algebras
- Float32 geometries

### Changed
- Default naming for algebra and buffers now uses IntXX/FloatXX notation instead of Java types.
- Remove unnecessary inlines in basic algebras.
- QuaternionField -> QuaternionAlgebra and does not implement `Field` anymore since it is non-commutative
- kmath-geometry is split into `euclidean2d` and `euclidean3d`
>>>>>>> efb853c1

### Deprecated

### Removed

### Fixed
- Median statistics

### Security

## 0.3.1 - 2023-04-09

### Added
- Wasm support for `memory`, `core`, `complex` and `functions` modules.
- Generic builders for `BufferND` and `MutableBufferND`
- `NamedMatrix` - matrix with symbol-based indexing
- `Expression` with default arguments
- Type-aliases for numbers like `Float64`
- Autodiff for generic algebra elements in core!
- Algebra now has an obligatory `bufferFactory` (#477).

### Changed
- Removed marker `Vector` type for geometry
- Geometry uses type-safe angles
- Tensor operations switched to prefix notation
- Row-wise and column-wise ND shapes in the core
- Shape is read-only
- Major refactor of tensors (only minor API changes)
- Kotlin 1.8.20
- `LazyStructure` `deffered` -> `async` to comply with coroutines code style
- Default `dot` operation in tensor algebra no longer support broadcasting. Instead `matmul` operation is added to `DoubleTensorAlgebra`.
- Multik went MPP

### Removed
- Trajectory moved to https://github.com/SciProgCentre/maps-kt
- Polynomials moved to https://github.com/SciProgCentre/kmath-polynomial

## 0.3.0

### Added
- `ScaleOperations` interface
- `Field` extends `ScaleOperations`
- Basic integration API
- Basic MPP distributions and samplers
- `bindSymbolOrNull`
- Blocking chains and Statistics
- Multiplatform integration
- Integration for any Field element
- Extended operations for ND4J fields
- Jupyter Notebook integration module (kmath-jupyter)
- `@PerformancePitfall` annotation to mark possibly slow API
- Unified architecture for Integration and Optimization using features.
- `BigInt` operation performance improvement and fixes by @zhelenskiy (#328)
- Integration between `MST` and Symja `IExpr`
- Complex power
- Separate methods for UInt, Int and Number powers. NaN safety.
- Tensorflow prototype
- `ValueAndErrorField`
- MST compilation to WASM: #286
- Jafama integration: #176
- `contentEquals` with tolerance: #364
- Compilation to TeX for MST: #254

### Changed
- Annotations moved to `space.kscience.kmath`
- Exponential operations merged with hyperbolic functions
- Space is replaced by Group. Space is reserved for vector spaces.
- VectorSpace is now a vector space
- Buffer factories for primitives moved to MutableBuffer.Companion
- Rename `NDStructure` and `NDAlgebra` to `StructureND` and `AlgebraND` respectively
- `Real` -> `Double`
- DataSets are moved from functions to core
- Redesign advanced Chain API
- Redesign `MST`. Remove `MstExpression`.
- Move `MST` to core
- Separated benchmarks and examples
- Rewrite `kmath-ejml` without `ejml-simple` artifact, support sparse matrices
- Promote stability of kmath-ast and kmath-kotlingrad to EXPERIMENTAL.
- ColumnarData returns nullable column
- `MST` is made sealed interface
- Replace `MST.Symbolic` by `Symbol`, `Symbol` now implements MST
- Remove Any restriction on polynomials
- Add `out` variance to type parameters of `StructureND` and its implementations where possible
- Rename `DifferentiableMstExpression` to `KotlingradExpression`
- `FeatureSet` now accepts only `Feature`. It is possible to override keys and use interfaces.
- Use `Symbol` factory function instead of `StringSymbol`
- New discoverability pattern: `<Type>.algebra.<nd/etc>`
- Adjusted commons-math API for linear solvers to match conventions.
- Buffer algebra does not require size anymore
- Operations -> Ops
- Default Buffer and ND algebras are now Ops and lack neutral elements (0, 1) as well as algebra-level shapes.
- Tensor algebra takes read-only structures as input and inherits AlgebraND
- `UnivariateDistribution` renamed to `Distribution1D`
- Rework of histograms.
- `UnivariateFunction` -> `Function1D`, `MultivariateFunction` -> `FunctionND`

### Deprecated
- Specialized `DoubleBufferAlgebra`

### Removed
- Nearest in Domain. To be implemented in geometry package.
- Number multiplication and division in main Algebra chain
- `contentEquals` from Buffer. It moved to the companion.
- MSTExpression
- Expression algebra builders
- Complex and Quaternion no longer are elements.
- Second generic from DifferentiableExpression
- Algebra elements are completely removed. Use algebra contexts instead.

### Fixed
- Ring inherits RingOperations, not GroupOperations
- Univariate histogram filling

## 0.2.0

### Added
- `fun` annotation for SAM interfaces in library
- Explicit `public` visibility for all public APIs
- Better trigonometric and hyperbolic functions for `AutoDiffField` (https://github.com/mipt-npm/kmath/pull/140)
- Automatic README generation for features (#139)
- Native support for `memory`, `core` and `dimensions`
- `kmath-ejml` to supply EJML SimpleMatrix wrapper (https://github.com/mipt-npm/kmath/pull/136)
- A separate `Symbol` entity, which is used for global unbound symbol.
- A `Symbol` indexing scope.
- Basic optimization API for Commons-math.
- Chi squared optimization for array-like data in CM
- `Fitting` utility object in prob/stat
- ND4J support module submitting `NDStructure` and `NDAlgebra` over `INDArray`
- Coroutine-deterministic Monte-Carlo scope with a random number generator
- Some minor utilities to `kmath-for-real`
- Generic operation result parameter to `MatrixContext`
- New `MatrixFeature` interfaces for matrix decompositions
- Basic Quaternion vector support in `kmath-complex`.

### Changed
- Package changed from `scientifik` to `space.kscience`
- Gradle version: 6.6 -> 6.8.2
- Minor exceptions refactor (throwing `IllegalArgumentException` by argument checks instead of `IllegalStateException`)
- `Polynomial` secondary constructor made function
- Kotlin version: 1.3.72 -> 1.4.30
- `kmath-ast` doesn't depend on heavy `kotlin-reflect` library
- Full autodiff refactoring based on `Symbol`
- `kmath-prob` renamed to `kmath-stat`
- Grid generators moved to `kmath-for-real`
- Use `Point<Double>` instead of specialized type in `kmath-for-real`
- Optimized dot product for buffer matrices moved to `kmath-for-real`
- EjmlMatrix context is an object
- Matrix LUP `inverse` renamed to `inverseWithLup`
- `NumericAlgebra` moved outside of regular algebra chain (`Ring` no longer implements it).
- Features moved to NDStructure and became transparent.
- Capitalization of LUP in many names changed to Lup.
- Refactored `NDStructure` algebra to be more simple, preferring under-the-hood conversion to explicit NDStructure types
- Refactor histograms. They are marked as prototype
- `Complex` and related features moved to a separate module `kmath-complex`
- Refactor AlgebraElement
- `symbol` method in `Algebra` renamed to `bindSymbol` to avoid ambiguity
- Add `out` projection to `Buffer` generic

### Removed
- `kmath-koma` module because it doesn't support Kotlin 1.4.
- Support of `legacy` JS backend (we will support only IR)
- `toGrid` method.
- Public visibility of `BufferAccessor2D`
- `Real` class
- StructureND identity and equals

### Fixed
- `symbol` method in `MstExtendedField` (https://github.com/mipt-npm/kmath/pull/140)

## 0.1.4

### Added
- Functional Expressions API
- Mathematical Syntax Tree, its interpreter and API
- String to MST parser (https://github.com/mipt-npm/kmath/pull/120)
- MST to JVM bytecode translator (https://github.com/mipt-npm/kmath/pull/94)
- FloatBuffer (specialized MutableBuffer over FloatArray)
- FlaggedBuffer to associate primitive numbers buffer with flags (to mark values infinite or missing, etc.)
- Specialized builder functions for all primitive buffers like `IntBuffer(25) { it + 1 }` (https://github.com/mipt-npm/kmath/pull/125)
- Interface `NumericAlgebra` where `number` operation is available to convert numbers to algebraic elements
- Inverse trigonometric functions support in ExtendedField (`asin`, `acos`, `atan`) (https://github.com/mipt-npm/kmath/pull/114)
- New space extensions: `average` and `averageWith`
- Local coding conventions
- Geometric Domains API in `kmath-core`
- Blocking chains in `kmath-coroutines`
- Full hyperbolic functions support and default implementations within `ExtendedField`
- Norm support for `Complex`

### Changed
- `readAsMemory` now has `throws IOException` in JVM signature.
- Several functions taking functional types were made `inline`.
- Several functions taking functional types now have `callsInPlace` contracts.
- BigInteger and BigDecimal algebra: JBigDecimalField has companion object with default math context; minor optimizations
- `power(T, Int)` extension function has preconditions and supports `Field<T>`
- Memory objects have more preconditions (overflow checking)
- `tg` function is renamed to `tan` (https://github.com/mipt-npm/kmath/pull/114)
- Gradle version: 6.3 -> 6.6
- Moved probability distributions to commons-rng and to `kmath-prob`

### Fixed
- Missing copy method in Memory implementation on JS (https://github.com/mipt-npm/kmath/pull/106)
- D3.dim value in `kmath-dimensions`
- Multiplication in integer rings in `kmath-core` (https://github.com/mipt-npm/kmath/pull/101)
- Commons RNG compatibility (https://github.com/mipt-npm/kmath/issues/93)
- Multiplication of BigInt by scalar<|MERGE_RESOLUTION|>--- conflicted
+++ resolved
@@ -3,23 +3,18 @@
 ## Unreleased
 
 ### Added
-<<<<<<< HEAD
+- Integer division algebras
+- Float32 geometries
 - New Attributes-kt module that could be used as stand-alone. It declares type-safe attributes containers.
 - Explicit `mutableStructureND` builders for mutable structures
-
-### Changed
-- Features replaced with Attributes.
-- Transposed refactored.
-=======
-- Integer division algebras
-- Float32 geometries
 
 ### Changed
 - Default naming for algebra and buffers now uses IntXX/FloatXX notation instead of Java types.
 - Remove unnecessary inlines in basic algebras.
 - QuaternionField -> QuaternionAlgebra and does not implement `Field` anymore since it is non-commutative
 - kmath-geometry is split into `euclidean2d` and `euclidean3d`
->>>>>>> efb853c1
+- Features replaced with Attributes.
+- Transposed refactored.
 
 ### Deprecated
 
