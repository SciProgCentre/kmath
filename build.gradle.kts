--- conflicted
+++ resolved
@@ -2,15 +2,9 @@
     id("ru.mipt.npm.project")
 }
 
-<<<<<<< HEAD
-internal val kmathVersion: String by extra("0.2.0-dev-2")
+internal val kmathVersion: String by extra("0.2.0-dev-3")
 internal val bintrayRepo: String by extra("kscience")
 internal val githubProject: String by extra("kmath")
-=======
-val kmathVersion: String by extra("0.2.0-dev-3")
-val bintrayRepo: String by extra("kscience")
-val githubProject: String by extra("kmath")
->>>>>>> 4b7bd3d1
 
 allprojects {
     repositories {
@@ -32,6 +26,6 @@
     readmeTemplate = file("docs/templates/README-TEMPLATE.md")
 }
 
-apiValidation{
+apiValidation {
     validationDisabled = true
 }