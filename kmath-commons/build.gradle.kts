<<<<<<< HEAD
plugins { id("ru.mipt.npm.jvm") }
=======
plugins {
    id("scientifik.jvm")
}

>>>>>>> 51b7d4e7
description = "Commons math binding for kmath"

dependencies {
    api(project(":kmath-core"))
    api(project(":kmath-coroutines"))
    api(project(":kmath-prob"))
//    api(project(":kmath-functions"))
    api("org.apache.commons:commons-math3:3.6.1")
}<|MERGE_RESOLUTION|>--- conflicted
+++ resolved
@@ -1,11 +1,6 @@
-<<<<<<< HEAD
-plugins { id("ru.mipt.npm.jvm") }
-=======
 plugins {
-    id("scientifik.jvm")
+    id("ru.mipt.npm.jvm")
 }
-
->>>>>>> 51b7d4e7
 description = "Commons math binding for kmath"
 
 dependencies {
