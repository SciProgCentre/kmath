import space.kscience.gradle.isInDevelopment
import space.kscience.gradle.useApache2Licence
import space.kscience.gradle.useSPCTeam

plugins {
    id("space.kscience.gradle.project")
    id("org.jetbrains.kotlinx.kover") version "0.6.0"
}

allprojects {
    repositories {
        maven("https://repo.kotlin.link")
        maven("https://oss.sonatype.org/content/repositories/snapshots")
        mavenCentral()
    }

    group = "space.kscience"
<<<<<<< HEAD
    version = "0.3.2-dev-"
=======
    version = "0.3.1"
>>>>>>> 009f93ad
}

subprojects {
    if (name.startsWith("kmath")) apply<MavenPublishPlugin>()

    plugins.withId("org.jetbrains.dokka") {
        tasks.withType<org.jetbrains.dokka.gradle.DokkaTaskPartial> {
            dependsOn(tasks["assemble"])

            dokkaSourceSets.all {
                val readmeFile = this@subprojects.projectDir.resolve("README.md")
                if (readmeFile.exists()) includes.from(readmeFile)
                val kotlinDirPath = "src/$name/kotlin"
                val kotlinDir = file(kotlinDirPath)

                if (kotlinDir.exists()) sourceLink {
                    localDirectory.set(kotlinDir)

                    remoteUrl.set(
                        java.net.URL("https://github.com/SciProgCentre/kmath/tree/master/${this@subprojects.name}/$kotlinDirPath")
                    )
                }

                externalDocumentationLink("https://commons.apache.org/proper/commons-math/javadocs/api-3.6.1/")
                externalDocumentationLink("https://deeplearning4j.org/api/latest/")
                externalDocumentationLink("https://axelclk.bitbucket.io/symja/javadoc/")

                externalDocumentationLink(
                    "https://kotlin.github.io/kotlinx.coroutines/kotlinx-coroutines-core/",
                    "https://kotlin.github.io/kotlinx.coroutines/package-list",
                )

                externalDocumentationLink(
                    "https://breandan.net/kotlingrad/kotlingrad/",
                    "https://breandan.net/kotlingrad/kotlingrad/kotlingrad/package-list",
                )
            }
        }
    }
}

readme.readmeTemplate = file("docs/templates/README-TEMPLATE.md")

ksciencePublish {
    pom("https://github.com/SciProgCentre/kmath") {
        useApache2Licence()
        useSPCTeam()
    }
    github("kmath", "SciProgCentre")
    space(
        if (findProperty("production") == "true" || !isInDevelopment) {
            "https://maven.pkg.jetbrains.space/spc/p/sci/maven"
        } else {
            "https://maven.pkg.jetbrains.space/spc/p/sci/dev"
        }
    )
    sonatype("https://oss.sonatype.org")
}

apiValidation.nonPublicMarkers.add("space.kscience.kmath.UnstableKMathAPI")

val multikVersion by extra("0.2.0")<|MERGE_RESOLUTION|>--- conflicted
+++ resolved
@@ -15,11 +15,7 @@
     }
 
     group = "space.kscience"
-<<<<<<< HEAD
-    version = "0.3.2-dev-"
-=======
-    version = "0.3.1"
->>>>>>> 009f93ad
+    version = "0.3.2-dev-1"
 }
 
 subprojects {
@@ -70,15 +66,15 @@
     }
     github("kmath", "SciProgCentre")
     space(
-        if (findProperty("production") == "true" || !isInDevelopment) {
+        if (isInDevelopment) {
+            "https://maven.pkg.jetbrains.space/spc/p/sci/dev"
+        } else {
             "https://maven.pkg.jetbrains.space/spc/p/sci/maven"
-        } else {
-            "https://maven.pkg.jetbrains.space/spc/p/sci/dev"
         }
     )
-    sonatype("https://oss.sonatype.org")
+    sonatype()
 }
 
-apiValidation.nonPublicMarkers.add("space.kscience.kmath.UnstableKMathAPI")
+apiValidation.nonPublicMarkers.add("space.kscience.kmath.misc.UnstableKMathAPI")
 
 val multikVersion by extra("0.2.0")