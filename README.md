[![JetBrains Research](https://jb.gg/badges/research.svg)](https://confluence.jetbrains.com/display/ALL/JetBrains+on+GitHub)
[![DOI](https://zenodo.org/badge/129486382.svg)](https://zenodo.org/badge/latestdoi/129486382)
![Gradle build](https://github.com/SciProgCentre/kmath/workflows/Gradle%20build/badge.svg)
[![Maven Central](https://img.shields.io/maven-central/v/space.kscience/kmath-core.svg?label=Maven%20Central)](https://search.maven.org/search?q=g:%22space.kscience%22)
[![Space](https://img.shields.io/badge/dynamic/xml?color=orange&label=Space&query=//metadata/versioning/latest&url=https%3A%2F%2Fmaven.pkg.jetbrains.space%2Fmipt-npm%2Fp%2Fsci%2Fmaven%2Fspace%2Fkscience%2Fkmath-core%2Fmaven-metadata.xml)](https://maven.pkg.jetbrains.space/spc/p/sci/maven/space/kscience/)

# KMath

Could be pronounced as `key-math`. The **K**otlin **Math**ematics library was initially intended as a Kotlin-based
analog to Python's NumPy library. Later we found that kotlin is much more flexible language and allows superior
architecture designs. In contrast to `numpy` and `scipy` it is modular and has a lightweight core. The `numpy`-like
experience could be achieved with [kmath-for-real](/kmath-for-real) extension module.

[Documentation site (**WIP**)](https://SciProgCentre.github.io/kmath/)

## Publications and talks

* [A conceptual article about context-oriented design](https://proandroiddev.com/an-introduction-context-oriented-programming-in-kotlin-2e79d316b0a2)
* [Another article about context-oriented design](https://proandroiddev.com/diving-deeper-into-context-oriented-programming-in-kotlin-3ecb4ec38814)
* [ACAT 2019 conference paper](https://aip.scitation.org/doi/abs/10.1063/1.5130103)

# Goal

* Provide a flexible and powerful API to work with mathematics abstractions in Kotlin-multiplatform (JVM, JS and Native)
  .
* Provide basic multiplatform implementations for those abstractions (without significant performance optimization).
* Provide bindings and wrappers with those abstractions for popular optimized platform libraries.

## Non-goals

* Be like NumPy. It was the idea at the beginning, but we decided that we can do better in API.
* Provide the best performance out of the box. We have specialized libraries for that. Need only API wrappers for them.
* Cover all cases as immediately and in one bundle. We will modularize everything and add new features gradually.
* Provide specialized behavior in the core. API is made generic on purpose, so one needs to specialize for types, like
  for `Double` in the core. For that we will have specialization modules like `kmath-for-real`, which will give better
  experience for those, who want to work with specific types.

## Features and stability

KMath is a modular library. Different modules provide different features with different API stability guarantees. All
core modules are released with the same version, but with different API change policy. The features are described in
module definitions below. The module stability could have the following levels:

* **PROTOTYPE**. On this level there are no compatibility guarantees. All methods and classes form those modules could
  break any moment. You can still use it, but be sure to fix the specific version.
* **EXPERIMENTAL**. The general API is decided, but some changes could be made. Volatile API is marked
  with `@UnstableKMathAPI` or other stability warning annotations.
* **DEVELOPMENT**. API breaking generally follows semantic versioning ideology. There could be changes in minor
  versions, but not in patch versions. API is protected
  with [binary-compatibility-validator](https://github.com/Kotlin/binary-compatibility-validator) tool.
* **STABLE**. The API stabilized. Breaking changes are allowed only in major releases.

## Modules


### [benchmarks](benchmarks)
> 
>
> **Maturity**: EXPERIMENTAL

### [examples](examples)
> 
>
> **Maturity**: EXPERIMENTAL

### [kmath-ast](kmath-ast)
> 
>
> **Maturity**: EXPERIMENTAL
>
> **Features:**
> - [expression-language](kmath-ast/src/commonMain/kotlin/space/kscience/kmath/ast/parser.kt) : Expression language and its parser
> - [mst-jvm-codegen](kmath-ast/src/jvmMain/kotlin/space/kscience/kmath/asm/asm.kt) : Dynamic MST to JVM bytecode compiler
> - [mst-js-codegen](kmath-ast/src/jsMain/kotlin/space/kscience/kmath/estree/estree.kt) : Dynamic MST to JS compiler
> - [rendering](kmath-ast/src/commonMain/kotlin/space/kscience/kmath/ast/rendering/MathRenderer.kt) : Extendable MST rendering


### [kmath-commons](kmath-commons)
> 
>
> **Maturity**: EXPERIMENTAL

### [kmath-complex](kmath-complex)
> Complex numbers and quaternions.
>
> **Maturity**: PROTOTYPE
>
> **Features:**
> - [complex](kmath-complex/src/commonMain/kotlin/space/kscience/kmath/complex/Complex.kt) : Complex numbers operations
> - [quaternion](kmath-complex/src/commonMain/kotlin/space/kscience/kmath/complex/Quaternion.kt) : Quaternions and their composition


### [kmath-core](kmath-core)
> Core classes, algebra definitions, basic linear algebra
>
> **Maturity**: DEVELOPMENT
>
> **Features:**
> - [algebras](kmath-core/src/commonMain/kotlin/space/kscience/kmath/operations/Algebra.kt) : Algebraic structures like rings, spaces and fields.
> - [nd](kmath-core/src/commonMain/kotlin/space/kscience/kmath/structures/StructureND.kt) : Many-dimensional structures and operations on them.
> - [linear](kmath-core/src/commonMain/kotlin/space/kscience/kmath/operations/Algebra.kt) : Basic linear algebra operations (sums, products, etc.), backed by the `Space` API. Advanced linear algebra operations like matrix inversion and LU decomposition.
> - [buffers](kmath-core/src/commonMain/kotlin/space/kscience/kmath/structures/Buffers.kt) : One-dimensional structure
> - [expressions](kmath-core/src/commonMain/kotlin/space/kscience/kmath/expressions) : By writing a single mathematical expression once, users will be able to apply different types of 
objects to the expression by providing a context. Expressions can be used for a wide variety of purposes from high 
performance calculations to code generation.
> - [domains](kmath-core/src/commonMain/kotlin/space/kscience/kmath/domains) : Domains
> - [autodiff](kmath-core/src/commonMain/kotlin/space/kscience/kmath/expressions/SimpleAutoDiff.kt) : Automatic differentiation


### [kmath-coroutines](kmath-coroutines)
> 
>
> **Maturity**: EXPERIMENTAL

### [kmath-dimensions](kmath-dimensions)
> 
>
> **Maturity**: PROTOTYPE

### [kmath-ejml](kmath-ejml)
> 
>
> **Maturity**: PROTOTYPE
>
> **Features:**
> - [ejml-vector](kmath-ejml/src/main/kotlin/space/kscience/kmath/ejml/EjmlVector.kt) : Point implementations.
> - [ejml-matrix](kmath-ejml/src/main/kotlin/space/kscience/kmath/ejml/EjmlMatrix.kt) : Matrix implementation.
> - [ejml-linear-space](kmath-ejml/src/main/kotlin/space/kscience/kmath/ejml/EjmlLinearSpace.kt) : LinearSpace implementations.


### [kmath-for-real](kmath-for-real)
> Extension module that should be used to achieve numpy-like behavior.
All operations are specialized to work with `Double` numbers without declaring algebraic contexts.
One can still use generic algebras though.
>
> **Maturity**: EXPERIMENTAL
>
> **Features:**
> - [DoubleVector](kmath-for-real/src/commonMain/kotlin/space/kscience/kmath/real/DoubleVector.kt) : Numpy-like operations for Buffers/Points
> - [DoubleMatrix](kmath-for-real/src/commonMain/kotlin/space/kscience/kmath/real/DoubleMatrix.kt) : Numpy-like operations for 2d real structures
> - [grids](kmath-for-real/src/commonMain/kotlin/space/kscience/kmath/structures/grids.kt) : Uniform grid generators


### [kmath-functions](kmath-functions)
> 
>
> **Maturity**: EXPERIMENTAL
>
> **Features:**
> - [piecewise](kmath-functions/src/commonMain/kotlin/space/kscience/kmath/functions/Piecewise.kt) : Piecewise functions.
> - [polynomials](kmath-functions/src/commonMain/kotlin/space/kscience/kmath/functions/Polynomial.kt) : Polynomial functions.
> - [linear interpolation](kmath-functions/src/commonMain/kotlin/space/kscience/kmath/interpolation/LinearInterpolator.kt) : Linear XY interpolator.
> - [spline interpolation](kmath-functions/src/commonMain/kotlin/space/kscience/kmath/interpolation/SplineInterpolator.kt) : Cubic spline XY interpolator.
> - [integration](kmath-functions/#) : Univariate and multivariate quadratures


### [kmath-geometry](kmath-geometry)
> 
>
> **Maturity**: PROTOTYPE

### [kmath-histograms](kmath-histograms)
> 
>
> **Maturity**: PROTOTYPE

### [kmath-jafama](kmath-jafama)
> 
>
> **Maturity**: PROTOTYPE
>
> **Features:**
> - [jafama-double](kmath-jafama/src/main/kotlin/space/kscience/kmath/jafama/) : Double ExtendedField implementations based on Jafama


### [kmath-jupyter](kmath-jupyter)
> 
>
> **Maturity**: PROTOTYPE

### [kmath-kotlingrad](kmath-kotlingrad)
> 
>
> **Maturity**: EXPERIMENTAL
>
> **Features:**
> - [differentiable-mst-expression](kmath-kotlingrad/src/main/kotlin/space/kscience/kmath/kotlingrad/KotlingradExpression.kt) : MST based DifferentiableExpression.
> - [scalars-adapters](kmath-kotlingrad/src/main/kotlin/space/kscience/kmath/kotlingrad/scalarsAdapters.kt) : Conversions between Kotlin∇'s SFun and MST


### [kmath-memory](kmath-memory)
> An API and basic implementation for arranging objects in a continuous memory block.
>
> **Maturity**: DEVELOPMENT

### [kmath-multik](kmath-multik)
> 
>
> **Maturity**: PROTOTYPE

### [kmath-nd4j](kmath-nd4j)
> 
>
> **Maturity**: EXPERIMENTAL
>
> **Features:**
> - [nd4jarraystructure](kmath-nd4j/#) : NDStructure wrapper for INDArray
> - [nd4jarrayrings](kmath-nd4j/#) : Rings over Nd4jArrayStructure of Int and Long
> - [nd4jarrayfields](kmath-nd4j/#) : Fields over Nd4jArrayStructure of Float and Double


### [kmath-optimization](kmath-optimization)
> 
>
> **Maturity**: EXPERIMENTAL

### [kmath-stat](kmath-stat)
> 
>
> **Maturity**: EXPERIMENTAL

### [kmath-symja](kmath-symja)
> 
>
> **Maturity**: PROTOTYPE

### [kmath-tensorflow](kmath-tensorflow)
> 
>
> **Maturity**: PROTOTYPE

### [kmath-tensors](kmath-tensors)
> 
>
> **Maturity**: PROTOTYPE
>
> **Features:**
> - [tensor algebra](kmath-tensors/src/commonMain/kotlin/space/kscience/kmath/tensors/api/TensorAlgebra.kt) : Basic linear algebra operations on tensors (plus, dot, etc.)
> - [tensor algebra with broadcasting](kmath-tensors/src/commonMain/kotlin/space/kscience/kmath/tensors/core/BroadcastDoubleTensorAlgebra.kt) : Basic linear algebra operations implemented with broadcasting.
> - [linear algebra operations](kmath-tensors/src/commonMain/kotlin/space/kscience/kmath/tensors/api/LinearOpsTensorAlgebra.kt) : Advanced linear algebra operations like LU decomposition, SVD, etc.


### [kmath-viktor](kmath-viktor)
> 
>
> **Maturity**: DEVELOPMENT

### [test-utils](test-utils)
> 
>
> **Maturity**: EXPERIMENTAL


## Multi-platform support

KMath is developed as a multi-platform library, which means that most of the interfaces are declared in the
[common source sets](/kmath-core/src/commonMain) and implemented there wherever it is possible. In some cases, features
are delegated to platform-specific implementations even if they could be provided in the common module for performance
reasons. Currently, the Kotlin/JVM is the primary platform, however Kotlin/Native and Kotlin/JS contributions and
feedback are also welcome.

## Performance

Calculation performance is one of major goals of KMath in the future, but in some cases it is impossible to achieve both
performance and flexibility.

We expect to focus on creating convenient universal API first and then work on increasing performance for specific
cases. We expect the worst KMath benchmarks will perform better than native Python, but worse than optimized
native/SciPy (mostly due to boxing operations on primitive numbers). The best performance of optimized parts could be better than SciPy.

## Requirements

KMath currently relies on JDK 11 for compilation and execution of Kotlin-JVM part. We recommend to use GraalVM-CE 11 for
execution to get better performance.

### Repositories

Release and development artifacts are accessible from mipt-npm [Space](https://www.jetbrains.com/space/)
repository `https://maven.pkg.jetbrains.space/mipt-npm/p/sci/maven` (see documentation of
[Kotlin Multiplatform](https://kotlinlang.org/docs/reference/multiplatform.html) for more details). The repository could
be reached through [repo.kotlin.link](https://repo.kotlin.link) proxy:

```kotlin
repositories {
    maven("https://repo.kotlin.link")
}

dependencies {
    api("space.kscience:kmath-core:$version")
    // api("space.kscience:kmath-core-jvm:$version") for jvm-specific version
}
```

Gradle `6.0+` is required for multiplatform artifacts.

## Contributing

The project requires a lot of additional work. The most important thing we need is a feedback about what features are
required the most. Feel free to create feature requests. We are also welcome to code contributions, especially in issues
<<<<<<< HEAD
marked with
[waiting for a hero](https://github.com/mipt-npm/kmath/labels/waiting%20for%20a%20hero) label.
=======
marked with [waiting for a hero](https://github.com/SciProgCentre/kmath/labels/waiting%20for%20a%20hero) label.
>>>>>>> 009f93ad
<|MERGE_RESOLUTION|>--- conflicted
+++ resolved
@@ -297,9 +297,4 @@
 
 The project requires a lot of additional work. The most important thing we need is a feedback about what features are
 required the most. Feel free to create feature requests. We are also welcome to code contributions, especially in issues
-<<<<<<< HEAD
-marked with
-[waiting for a hero](https://github.com/mipt-npm/kmath/labels/waiting%20for%20a%20hero) label.
-=======
-marked with [waiting for a hero](https://github.com/SciProgCentre/kmath/labels/waiting%20for%20a%20hero) label.
->>>>>>> 009f93ad
+marked with [waiting for a hero](https://github.com/SciProgCentre/kmath/labels/waiting%20for%20a%20hero) label.