package kscience.kmath.structures

import kscience.kmath.operations.*

public interface BufferedNDAlgebra<T, C> : NDAlgebra<T, C, NDBuffer<T>> {
    public val strides: Strides

    public override fun check(vararg elements: NDBuffer<T>): Array<out NDBuffer<T>> {
<<<<<<< HEAD
        require(elements.all { it.strides == strides }) { ("Strides mismatch") }
=======
        require(elements.all { it.strides == strides }) { "Strides mismatch" }
>>>>>>> 7ed38d15
        return elements
    }

    /**
     * Convert any [NDStructure] to buffered structure using strides from this context.
     * If the structure is already [NDBuffer], conversion is free. If not, it could be expensive because iteration over
     * indices.
     *
     * If the argument is [NDBuffer] with different strides structure, the new element will be produced.
     */
    public fun NDStructure<T>.toBuffer(): NDBuffer<T> =
        if (this is NDBuffer<T> && this.strides == this@BufferedNDAlgebra.strides)
            this
        else
            produce { index -> this@toBuffer[index] }

    /**
     * Convert a buffer to element of this algebra
     */
    public fun NDBuffer<T>.toElement(): MathElement<out BufferedNDAlgebra<T, C>>
}


public interface BufferedNDSpace<T, S : Space<T>> : NDSpace<T, S, NDBuffer<T>>, BufferedNDAlgebra<T, S> {
    public override fun NDBuffer<T>.toElement(): SpaceElement<NDBuffer<T>, *, out BufferedNDSpace<T, S>>
}

public interface BufferedNDRing<T, R : Ring<T>> : NDRing<T, R, NDBuffer<T>>, BufferedNDSpace<T, R> {
    override fun NDBuffer<T>.toElement(): RingElement<NDBuffer<T>, *, out BufferedNDRing<T, R>>
}

public interface BufferedNDField<T, F : Field<T>> : NDField<T, F, NDBuffer<T>>, BufferedNDRing<T, F> {
    override fun NDBuffer<T>.toElement(): FieldElement<NDBuffer<T>, *, out BufferedNDField<T, F>>
}<|MERGE_RESOLUTION|>--- conflicted
+++ resolved
@@ -6,11 +6,7 @@
     public val strides: Strides
 
     public override fun check(vararg elements: NDBuffer<T>): Array<out NDBuffer<T>> {
-<<<<<<< HEAD
-        require(elements.all { it.strides == strides }) { ("Strides mismatch") }
-=======
         require(elements.all { it.strides == strides }) { "Strides mismatch" }
->>>>>>> 7ed38d15
         return elements
     }
 
