<<<<<<< HEAD
package space.kscience.kmath.stat
=======
/*
 * Copyright 2018-2021 KMath contributors.
 * Use of this source code is governed by the Apache 2.0 license that can be found in the license/LICENSE.txt file.
 */

package kscience.kmath.commons.prob
>>>>>>> 77a3db56

import kotlinx.coroutines.Dispatchers
import kotlinx.coroutines.async
import kotlinx.coroutines.runBlocking
import org.apache.commons.rng.sampling.distribution.BoxMullerNormalizedGaussianSampler
import org.apache.commons.rng.simple.RandomSource
import space.kscience.kmath.samplers.GaussianSampler
import java.time.Duration
import java.time.Instant
import org.apache.commons.rng.sampling.distribution.GaussianSampler as CMGaussianSampler

private suspend fun runKMathChained(): Duration {
    val generator = RandomGenerator.fromSource(RandomSource.MT, 123L)
    val normal = GaussianSampler(7.0, 2.0)
    val chain = normal.sample(generator)
    val startTime = Instant.now()
    var sum = 0.0

    repeat(10000001) { counter ->
        sum += chain.next()

        if (counter % 100000 == 0) {
            val duration = Duration.between(startTime, Instant.now())
            val meanValue = sum / counter
            println("Chain sampler completed $counter elements in $duration: $meanValue")
        }
    }

    return Duration.between(startTime, Instant.now())
}

private fun runApacheDirect(): Duration {
    val rng = RandomSource.create(RandomSource.MT, 123L)

    val sampler = CMGaussianSampler.of(
        BoxMullerNormalizedGaussianSampler.of(rng),
        7.0,
        2.0
    )

    val startTime = Instant.now()
    var sum = 0.0

    repeat(10000001) { counter ->
        sum += sampler.sample()

        if (counter % 100000 == 0) {
            val duration = Duration.between(startTime, Instant.now())
            val meanValue = sum / counter
            println("Direct sampler completed $counter elements in $duration: $meanValue")
        }
    }

    return Duration.between(startTime, Instant.now())
}

/**
 * Comparing chain sampling performance with direct sampling performance
 */
fun main(): Unit = runBlocking(Dispatchers.Default) {
    val directJob = async { runApacheDirect() }
    val chainJob = async { runKMathChained() }
    println("KMath Chained: ${chainJob.await()}")
    println("Apache Direct: ${directJob.await()}")
}<|MERGE_RESOLUTION|>--- conflicted
+++ resolved
@@ -1,13 +1,9 @@
-<<<<<<< HEAD
-package space.kscience.kmath.stat
-=======
 /*
  * Copyright 2018-2021 KMath contributors.
  * Use of this source code is governed by the Apache 2.0 license that can be found in the license/LICENSE.txt file.
  */
 
-package kscience.kmath.commons.prob
->>>>>>> 77a3db56
+package space.kscience.kmath.stat
 
 import kotlinx.coroutines.Dispatchers
 import kotlinx.coroutines.async
