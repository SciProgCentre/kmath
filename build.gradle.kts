--- conflicted
+++ resolved
@@ -1,14 +1,10 @@
-<<<<<<< HEAD
-import org.jetbrains.dokka.gradle.DokkaTask
-import java.net.URL
-=======
 /*
  * Copyright 2018-2021 KMath contributors.
  * Use of this source code is governed by the Apache 2.0 license that can be found in the license/LICENSE.txt file.
  */
 
-import ru.mipt.npm.gradle.KSciencePublishingPlugin
->>>>>>> 77a3db56
+import org.jetbrains.dokka.gradle.DokkaTask
+import java.net.URL
 
 plugins {
     id("ru.mipt.npm.gradle.project")
