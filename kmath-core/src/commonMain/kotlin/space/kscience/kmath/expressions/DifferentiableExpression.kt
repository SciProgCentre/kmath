/*
 * Copyright 2018-2021 KMath contributors.
 * Use of this source code is governed by the Apache 2.0 license that can be found in the license/LICENSE.txt file.
 */

package space.kscience.kmath.expressions

import space.kscience.kmath.operations.Algebra

/**
 * Represents expression, which structure can be differentiated.
 *
 * @param T the type this expression takes as argument and returns.
 */
public interface DifferentiableExpression<T> : Expression<T> {
    /**
     * Differentiates this expression by ordered collection of [symbols].
     *
     * @param symbols the symbols.
     * @return the derivative or `null`.
     */
    public fun derivativeOrNull(symbols: List<Symbol>): Expression<T>?
}

public fun <T> DifferentiableExpression<T>.derivative(symbols: List<Symbol>): Expression<T> =
    derivativeOrNull(symbols) ?: error("Derivative by symbols $symbols not provided")

public fun <T> DifferentiableExpression<T>.derivative(vararg symbols: Symbol): Expression<T> =
    derivative(symbols.toList())

public fun <T> DifferentiableExpression<T>.derivative(name: String): Expression<T> =
    derivative(StringSymbol(name))

/**
 * A special type of [DifferentiableExpression] which returns typed expressions as derivatives.
 *
 * @param R the type of expression this expression can be differentiated to.
 */
public interface SpecialDifferentiableExpression<T, out R : Expression<T>> : DifferentiableExpression<T> {
    override fun derivativeOrNull(symbols: List<Symbol>): R?
}

public fun <T, R : Expression<T>> SpecialDifferentiableExpression<T, R>.derivative(symbols: List<Symbol>): R =
    derivativeOrNull(symbols) ?: error("Derivative by symbols $symbols not provided")

public fun <T, R : Expression<T>> SpecialDifferentiableExpression<T, R>.derivative(vararg symbols: Symbol): R =
    derivative(symbols.toList())

public fun <T, R : Expression<T>> SpecialDifferentiableExpression<T, R>.derivative(name: String): R =
    derivative(StringSymbol(name))

/**
 * A [DifferentiableExpression] that defines only first derivatives
 */
public abstract class FirstDerivativeExpression<T> : DifferentiableExpression<T> {
    /**
     * Returns first derivative of this expression by given [symbol].
     */
    public abstract fun derivativeOrNull(symbol: Symbol): Expression<T>?

    public final override fun derivativeOrNull(symbols: List<Symbol>): Expression<T>? {
        val dSymbol = symbols.firstOrNull() ?: return null
        return derivativeOrNull(dSymbol)
    }
}

/**
 * A factory that converts an expression in autodiff variables to a [DifferentiableExpression]
 * @param T type of the constants for the expression
 * @param I type of the actual expression state
 * @param A type of expression algebra
 */
<<<<<<< HEAD
public fun interface AutoDiffProcessor<T, I, A : Algebra<I>> {
    public fun differentiate(function: A.() -> I): DifferentiableExpression<T>
=======
public fun interface AutoDiffProcessor<T : Any, I : Any, out A : ExpressionAlgebra<T, I>, out R : Expression<T>> {
    public fun process(function: A.() -> I): DifferentiableExpression<T>
>>>>>>> ff1fee02
}<|MERGE_RESOLUTION|>--- conflicted
+++ resolved
@@ -70,11 +70,6 @@
  * @param I type of the actual expression state
  * @param A type of expression algebra
  */
-<<<<<<< HEAD
-public fun interface AutoDiffProcessor<T, I, A : Algebra<I>> {
+public fun interface AutoDiffProcessor<T, I, out A : Algebra<I>> {
     public fun differentiate(function: A.() -> I): DifferentiableExpression<T>
-=======
-public fun interface AutoDiffProcessor<T : Any, I : Any, out A : ExpressionAlgebra<T, I>, out R : Expression<T>> {
-    public fun process(function: A.() -> I): DifferentiableExpression<T>
->>>>>>> ff1fee02
 }