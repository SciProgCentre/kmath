--- conflicted
+++ resolved
@@ -9,19 +9,11 @@
 import kotlin.random.Random
 import kotlin.system.measureTimeMillis
 
-<<<<<<< HEAD
-class ExpressionsInterpretersBenchmark {
-    private val algebra: Field<Double> = RealField
-    fun functionalExpression() {
-        val expr = algebra.expressionInField {
-            variable("x") * const(2.0) + const(2.0) / variable("x") - const(16.0)
-=======
 internal class ExpressionsInterpretersBenchmark {
     private val algebra: Field<Double> = RealField
     fun functionalExpression() {
         val expr = algebra.expressionInField {
             symbol("x") * const(2.0) + const(2.0) / symbol("x") - const(16.0)
->>>>>>> c21e761a
         }
 
         invokeAndSum(expr)
@@ -55,8 +47,6 @@
     }
 }
 
-<<<<<<< HEAD
-=======
 /**
  * This benchmark compares basically evaluation of simple function with MstExpression interpreter, ASM backend and
  * core FunctionalExpressions API.
@@ -67,7 +57,6 @@
  * 2. MST.
  * 3. FE.
  */
->>>>>>> c21e761a
 fun main() {
     val benchmark = ExpressionsInterpretersBenchmark()
 
