pluginManagement {
    repositories {
        mavenLocal()
        mavenCentral()
        gradlePluginPortal()
        maven("https://repo.kotlin.link")
    }

    val toolsVersion = "0.9.5-dev-2"
    val kotlinVersion = "1.5.0-RC"

    plugins {
        kotlin("multiplatform") version kotlinVersion
        kotlin("jvm") version kotlinVersion
        kotlin("plugin.allopen") version kotlinVersion
        id("org.jetbrains.kotlinx.benchmark") version "0.3.0"
        id("ru.mipt.npm.gradle.project") version toolsVersion
        id("ru.mipt.npm.gradle.mpp") version toolsVersion
        id("ru.mipt.npm.gradle.jvm") version toolsVersion
        kotlin("jupyter.api") version "0.9.0.12"
        kotlin("jvm") version kotlinVersion
        kotlin("plugin.allopen") version kotlinVersion
    }
}

rootProject.name = "kmath"

include(
    ":kmath-memory",
    ":kmath-complex",
    ":kmath-core",
    ":kmath-coroutines",
    ":kmath-functions",
    ":kmath-histograms",
    ":kmath-commons",
    ":kmath-viktor",
    ":kmath-stat",
    ":kmath-nd4j",
    ":kmath-dimensions",
    ":kmath-for-real",
    ":kmath-geometry",
    ":kmath-ast",
    ":kmath-ejml",
    ":kmath-kotlingrad",
<<<<<<< HEAD
    ":kmath-tensors",
=======
    ":kmath-jupyter",
>>>>>>> 3e10e146
    ":examples",
    ":benchmarks"
)<|MERGE_RESOLUTION|>--- conflicted
+++ resolved
@@ -42,11 +42,8 @@
     ":kmath-ast",
     ":kmath-ejml",
     ":kmath-kotlingrad",
-<<<<<<< HEAD
     ":kmath-tensors",
-=======
     ":kmath-jupyter",
->>>>>>> 3e10e146
     ":examples",
     ":benchmarks"
 )