--- conflicted
+++ resolved
@@ -14,14 +14,9 @@
 
     fun buildBuffer(size: Int, initializer: (Int) -> T): Buffer<T> = bufferFactory(size, initializer)
 
-<<<<<<< HEAD
     override fun check(vararg elements: NDBuffer<T>): Array<out NDBuffer<T>> {
         if (!elements.all { it.strides == this.strides }) error("Element strides are not the same as context strides")
         return elements
-=======
-    override fun check(vararg elements: NDBuffer<T>) {
-        require(elements.all { it.strides == strides }) { "Element strides are not the same as context strides" }
->>>>>>> 27857dff
     }
 
     override fun produce(initializer: R.(IntArray) -> T): BufferedNDRingElement<T, R> =
