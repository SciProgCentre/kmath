package scientifik.kmath.operations

import scientifik.kmath.structures.Buffer
import scientifik.kmath.structures.MemoryBuffer
import scientifik.kmath.structures.MutableBuffer
import scientifik.memory.MemoryReader
import scientifik.memory.MemorySpec
import scientifik.memory.MemoryWriter
import kotlin.math.*

/**
 * This complex's conjugate.
 */
val Complex.conjugate: Complex
    get() = Complex(re, -im)

/**
 * This complex's reciprocal.
 */
val Complex.reciprocal: Complex
    get() {
        val scale = re * re + im * im
        return Complex(re / scale, -im / scale)
    }

/**
 * Absolute value of complex number.
 */
val Complex.r: Double
    get() = sqrt(re * re + im * im)

/**
 * An angle between vector represented by complex number and X axis.
 */
val Complex.theta: Double
    get() = atan(im / re)

private val PI_DIV_2 = Complex(PI / 2, 0)

/**
 * A field of [Complex].
 */
<<<<<<< HEAD
object ComplexField : ExtendedField<Complex> {
=======
object ComplexField : ExtendedField<Complex>, Norm<Complex, Complex> {
>>>>>>> b77bfeb3
    override val zero: Complex = 0.0.toComplex()
    override val one: Complex = 1.0.toComplex()

    /**
     * The imaginary unit.
     */
    val i: Complex = Complex(0.0, 1.0)

    override fun add(a: Complex, b: Complex): Complex = Complex(a.re + b.re, a.im + b.im)

    override fun multiply(a: Complex, k: Number): Complex = Complex(a.re * k.toDouble(), a.im * k.toDouble())

    override fun multiply(a: Complex, b: Complex): Complex =
        Complex(a.re * b.re - a.im * b.im, a.re * b.im + a.im * b.re)

    override fun divide(a: Complex, b: Complex): Complex = when {
        b.re.isNaN() || b.im.isNaN() -> Complex(Double.NaN, Double.NaN)

        (if (b.im < 0) -b.im else +b.im) < (if (b.re < 0) -b.re else +b.re) -> {
            val wr = b.im / b.re
            val wd = b.re + wr * b.im

            if (wd.isNaN() || wd == 0.0)
                Complex(Double.NaN, Double.NaN)
            else
                Complex((a.re + a.im * wr) / wd, (a.im - a.re * wr) / wd)
        }

        b.im == 0.0 -> Complex(Double.NaN, Double.NaN)

        else -> {
            val wr = b.re / b.im
            val wd = b.im + wr * b.re

            if (wd.isNaN() || wd == 0.0)
                Complex(Double.NaN, Double.NaN)
            else
                Complex((a.re * wr + a.im) / wd, (a.im * wr - a.re) / wd)
        }
    }

    override fun sin(arg: Complex): Complex = i * (exp(-i * arg) - exp(i * arg)) / 2
    override fun cos(arg: Complex): Complex = (exp(-i * arg) + exp(i * arg)) / 2

    override fun tan(arg: Complex): Complex {
        val e1 = exp(-i * arg)
        val e2 = exp(i * arg)
        return i * (e1 - e2) / (e1 + e2)
    }

    override fun asin(arg: Complex): Complex = -i * ln(sqrt(1 - (arg * arg)) + i * arg)
    override fun acos(arg: Complex): Complex = PI_DIV_2 + i * ln(sqrt(1 - (arg * arg)) + i * arg)

    override fun atan(arg: Complex): Complex {
        val iArg = i * arg
        return i * (ln(1 - iArg) - ln(1 + iArg)) / 2
    }

    override fun power(arg: Complex, pow: Number): Complex = if (arg.im == 0.0)
        arg.re.pow(pow.toDouble()).toComplex()
    else
        exp(pow * ln(arg))

    override fun exp(arg: Complex): Complex = exp(arg.re) * (cos(arg.im) + i * sin(arg.im))

    override fun ln(arg: Complex): Complex = ln(arg.r) + i * atan2(arg.im, arg.re)

    /**
     * Adds complex number to real one.
     *
     * @receiver the addend.
     * @param c the augend.
     * @return the sum.
     */
    operator fun Double.plus(c: Complex): Complex = add(this.toComplex(), c)

    /**
     * Subtracts complex number from real one.
     *
     * @receiver the minuend.
     * @param c the subtrahend.
     * @return the difference.
     */
    operator fun Double.minus(c: Complex): Complex = add(this.toComplex(), -c)

    /**
     * Adds real number to complex one.
     *
     * @receiver the addend.
     * @param d the augend.
     * @return the sum.
     */
    operator fun Complex.plus(d: Double): Complex = d + this

    /**
     * Subtracts real number from complex one.
     *
     * @receiver the minuend.
     * @param d the subtrahend.
     * @return the difference.
     */
    operator fun Complex.minus(d: Double): Complex = add(this, -d.toComplex())

    /**
     * Multiplies real number by complex one.
     *
     * @receiver the multiplier.
     * @param c the multiplicand.
     * @receiver the product.
     */
    operator fun Double.times(c: Complex): Complex = Complex(c.re * this, c.im * this)

    override fun norm(arg: Complex): Complex = arg.conjugate * arg

    override fun symbol(value: String): Complex = if (value == "i") i else super.symbol(value)
}

/**
 * Represents complex number.
 *
 * @property re The real part.
 * @property im The imaginary part.
 */
data class Complex(val re: Double, val im: Double) : FieldElement<Complex, Complex, ComplexField>, Comparable<Complex> {
    constructor(re: Number, im: Number) : this(re.toDouble(), im.toDouble())

    override val context: ComplexField get() = ComplexField

    override fun unwrap(): Complex = this

    override fun Complex.wrap(): Complex = this

    override fun compareTo(other: Complex): Int = r.compareTo(other.r)

    companion object : MemorySpec<Complex> {
        override val objectSize: Int = 16

        override fun MemoryReader.read(offset: Int): Complex =
            Complex(readDouble(offset), readDouble(offset + 8))

        override fun MemoryWriter.write(offset: Int, value: Complex) {
            writeDouble(offset, value.re)
            writeDouble(offset + 8, value.im)
        }
    }
}

/**
 * Creates a complex number with real part equal to this real.
 *
 * @receiver the real part.
 * @return the new complex number.
 */
fun Number.toComplex(): Complex = Complex(this, 0.0)

inline fun Buffer.Companion.complex(size: Int, crossinline init: (Int) -> Complex): Buffer<Complex> {
    return MemoryBuffer.create(Complex, size, init)
}

inline fun MutableBuffer.Companion.complex(size: Int, crossinline init: (Int) -> Complex): Buffer<Complex> {
    return MemoryBuffer.create(Complex, size, init)
}<|MERGE_RESOLUTION|>--- conflicted
+++ resolved
@@ -40,11 +40,7 @@
 /**
  * A field of [Complex].
  */
-<<<<<<< HEAD
-object ComplexField : ExtendedField<Complex> {
-=======
 object ComplexField : ExtendedField<Complex>, Norm<Complex, Complex> {
->>>>>>> b77bfeb3
     override val zero: Complex = 0.0.toComplex()
     override val one: Complex = 1.0.toComplex()
 
