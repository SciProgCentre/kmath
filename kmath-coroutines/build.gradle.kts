--- conflicted
+++ resolved
@@ -1,15 +1,14 @@
-<<<<<<< HEAD
-plugins {
-    kotlin("multiplatform")
-    id("ru.mipt.npm.gradle.common")}
-=======
 /*
  * Copyright 2018-2021 KMath contributors.
  * Use of this source code is governed by the Apache 2.0 license that can be found in the license/LICENSE.txt file.
  */
 
-plugins { id("ru.mipt.npm.gradle.mpp") }
->>>>>>> 77a3db56
+import ru.mipt.npm.gradle.Maturity
+
+plugins {
+    kotlin("multiplatform")
+    id("ru.mipt.npm.gradle.common")
+}
 
 kotlin.sourceSets {
     all {
@@ -30,5 +29,5 @@
 }
 
 readme {
-    maturity = ru.mipt.npm.gradle.Maturity.EXPERIMENTAL
+    maturity = Maturity.EXPERIMENTAL
 }