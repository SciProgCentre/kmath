--- conflicted
+++ resolved
@@ -1,3 +1,4 @@
+import space.kscience.gradle.isInDevelopment
 import space.kscience.gradle.useApache2Licence
 import space.kscience.gradle.useSPCTeam
 
@@ -14,11 +15,7 @@
     }
 
     group = "space.kscience"
-<<<<<<< HEAD
-    version = "0.3.2-dev-1"
-=======
     version = "0.4.0-dev-2"
->>>>>>> 7a4e9e70
 }
 
 subprojects {
@@ -67,10 +64,17 @@
         useApache2Licence()
         useSPCTeam()
     }
-    repository("spc","https://maven.sciprog.center/kscience")
+    github("kmath", "SciProgCentre")
+    space(
+        if (isInDevelopment) {
+            "https://maven.pkg.jetbrains.space/spc/p/sci/dev"
+        } else {
+            "https://maven.pkg.jetbrains.space/spc/p/sci/maven"
+        }
+    )
     sonatype("https://oss.sonatype.org")
 }
 
 apiValidation.nonPublicMarkers.add("space.kscience.kmath.UnstableKMathAPI")
 
-val multikVersion by extra("0.2.2")+val multikVersion by extra("0.2.0")