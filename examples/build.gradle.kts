import org.jetbrains.kotlin.gradle.tasks.KotlinCompile

plugins {
    java
    kotlin("jvm")
    kotlin("plugin.allopen")
    id("kotlinx.benchmark")
}

allOpen.annotation("org.openjdk.jmh.annotations.State")
sourceSets.register("benchmarks")

repositories {
    jcenter()
<<<<<<< HEAD
    maven("https://dl.bintray.com/kotlin/kotlin-eap/")
    maven("https://dl.bintray.com/kotlin/kotlinx")
    maven("https://dl.bintray.com/mipt-npm/dev")
    maven("https://dl.bintray.com/mipt-npm/kscience")
=======
    maven("https://clojars.org/repo")
    maven("https://dl.bintray.com/egor-bogomolov/astminer/")
    maven("https://dl.bintray.com/hotkeytlt/maven")
    maven("https://dl.bintray.com/kotlin/kotlin-eap")
    maven("https://dl.bintray.com/kotlin/kotlinx")
    maven("https://dl.bintray.com/mipt-npm/dev")
    maven("https://dl.bintray.com/mipt-npm/kscience")
    maven("https://jitpack.io")
    maven("http://logicrunch.research.it.uu.se/maven/")
    mavenCentral()
>>>>>>> de3c2a1b
}

dependencies {
    implementation(project(":kmath-ast"))
    implementation(project(":kmath-kotlingrad"))
    implementation(project(":kmath-core"))
    implementation(project(":kmath-coroutines"))
    implementation(project(":kmath-commons"))
    implementation(project(":kmath-stat"))
    implementation(project(":kmath-viktor"))
    implementation(project(":kmath-dimensions"))
    implementation(project(":kmath-ejml"))
    implementation(project(":kmath-nd4j"))

    implementation(project(":kmath-for-real"))

    implementation("org.deeplearning4j:deeplearning4j-core:1.0.0-beta7")
    implementation("org.nd4j:nd4j-native:1.0.0-beta7")

//    uncomment if your system supports AVX2
//    val os = System.getProperty("os.name")
//
//    if (System.getProperty("os.arch") in arrayOf("x86_64", "amd64")) when {
//        os.startsWith("Windows") -> implementation("org.nd4j:nd4j-native:1.0.0-beta7:windows-x86_64-avx2")
//        os == "Linux" -> implementation("org.nd4j:nd4j-native:1.0.0-beta7:linux-x86_64-avx2")
//        os == "Mac OS X" -> implementation("org.nd4j:nd4j-native:1.0.0-beta7:macosx-x86_64-avx2")
//    } else
    implementation("org.nd4j:nd4j-native-platform:1.0.0-beta7")

    implementation("org.jetbrains.kotlinx:kotlinx-io:0.2.0-npm-dev-11")
    implementation("org.jetbrains.kotlinx:kotlinx.benchmark.runtime:0.2.0-dev-20")
    implementation("org.slf4j:slf4j-simple:1.7.30")

    // plotting
    implementation("kscience.plotlykt:plotlykt-server:0.3.1-dev")

    "benchmarksImplementation"("org.jetbrains.kotlinx:kotlinx.benchmark.runtime-jvm:0.2.0-dev-20")
    "benchmarksImplementation"(sourceSets.main.get().output + sourceSets.main.get().runtimeClasspath)
}

// Configure benchmark
benchmark {
    // Setup configurations
    targets.register("benchmarks")
    // This one matches sourceSet name above

    configurations.register("fast") {
        warmups = 1 // number of warmup iterations
        iterations = 3 // number of iterations
        iterationTime = 500 // time in seconds per iteration
        iterationTimeUnit = "ms" // time unity for iterationTime, default is seconds
    }
}

kotlin.sourceSets.all {
    with(languageSettings) {
        useExperimentalAnnotation("kotlin.contracts.ExperimentalContracts")
        useExperimentalAnnotation("kotlin.ExperimentalUnsignedTypes")
    }
}

tasks.withType<KotlinCompile> {
    kotlinOptions.jvmTarget = "11"
}<|MERGE_RESOLUTION|>--- conflicted
+++ resolved
@@ -12,12 +12,6 @@
 
 repositories {
     jcenter()
-<<<<<<< HEAD
-    maven("https://dl.bintray.com/kotlin/kotlin-eap/")
-    maven("https://dl.bintray.com/kotlin/kotlinx")
-    maven("https://dl.bintray.com/mipt-npm/dev")
-    maven("https://dl.bintray.com/mipt-npm/kscience")
-=======
     maven("https://clojars.org/repo")
     maven("https://dl.bintray.com/egor-bogomolov/astminer/")
     maven("https://dl.bintray.com/hotkeytlt/maven")
@@ -28,7 +22,6 @@
     maven("https://jitpack.io")
     maven("http://logicrunch.research.it.uu.se/maven/")
     mavenCentral()
->>>>>>> de3c2a1b
 }
 
 dependencies {
