package space.kscience.kmath.tensors.core

import space.kscience.kmath.tensors.LinearOpsTensorAlgebra
import space.kscience.kmath.nd.as1D
import space.kscience.kmath.nd.as2D
import kotlin.math.min


public class DoubleLinearOpsTensorAlgebra :
    LinearOpsTensorAlgebra<Double, DoubleTensor, IntTensor>,
    DoubleTensorAlgebra() {

    override fun DoubleTensor.inv(): DoubleTensor = invLU()

    override fun DoubleTensor.det(): DoubleTensor = detLU()

    internal fun DoubleTensor.luForDet(forDet: Boolean = false): Pair<DoubleTensor, IntTensor> {
        checkSquareMatrix(shape)

        val luTensor = copy()

        val n = shape.size
        val m = shape.last()
        val pivotsShape = IntArray(n - 1) { i -> shape[i] }
        pivotsShape[n - 2] = m + 1

        val pivotsTensor = IntTensor(
            pivotsShape,
            IntArray(pivotsShape.reduce(Int::times)) { 0 }
        )

        for ((lu, pivots) in luTensor.matrixSequence().zip(pivotsTensor.vectorSequence()))
            try {
                luHelper(lu.as2D(), pivots.as1D(), m)
            } catch (e: RuntimeException) {
                if (forDet) {
                    lu.as2D()[intArrayOf(0, 0)] = 0.0
                } else {
                    throw IllegalStateException("LUP decomposition can't be performed")
                }
            }


        return Pair(luTensor, pivotsTensor)
    }

    override fun DoubleTensor.lu(): Pair<DoubleTensor, IntTensor> {
        return luForDet(false)
    }

    override fun luPivot(
        luTensor: DoubleTensor,
        pivotsTensor: IntTensor
    ): Triple<DoubleTensor, DoubleTensor, DoubleTensor> {
        //todo checks
        checkSquareMatrix(luTensor.shape)
        check(
            luTensor.shape.dropLast(2).toIntArray() contentEquals pivotsTensor.shape.dropLast(1).toIntArray() ||
                    luTensor.shape.last() == pivotsTensor.shape.last() - 1
        ) { "Bed shapes ((" } //todo rewrite

        val n = luTensor.shape.last()
        val pTensor = luTensor.zeroesLike()
        for ((p, pivot) in pTensor.matrixSequence().zip(pivotsTensor.vectorSequence()))
            pivInit(p.as2D(), pivot.as1D(), n)

        val lTensor = luTensor.zeroesLike()
        val uTensor = luTensor.zeroesLike()

        for ((pairLU, lu) in lTensor.matrixSequence().zip(uTensor.matrixSequence())
            .zip(luTensor.matrixSequence())) {
            val (l, u) = pairLU
            luPivotHelper(l.as2D(), u.as2D(), lu.as2D(), n)
        }

        return Triple(pTensor, lTensor, uTensor)

    }

    public fun DoubleTensor.cholesky(epsilon: Double): DoubleTensor {
        checkSquareMatrix(shape)
        checkPositiveDefinite(this)
<<<<<<< HEAD
        //checkPositiveDefinite(this, epsilon)
=======
>>>>>>> c7669d4f

        val n = shape.last()
        val lTensor = zeroesLike()

        for ((a, l) in this.matrixSequence().zip(lTensor.matrixSequence()))
            for (i in 0 until n) choleskyHelper(a.as2D(), l.as2D(), n)

        return lTensor
    }

    override fun DoubleTensor.cholesky(): DoubleTensor = cholesky(1e-6)

    override fun DoubleTensor.qr(): Pair<DoubleTensor, DoubleTensor> {
        checkSquareMatrix(shape)
        val qTensor = zeroesLike()
        val rTensor = zeroesLike()
        val seq = matrixSequence().zip((qTensor.matrixSequence().zip(rTensor.matrixSequence())))
        for ((matrix, qr) in seq) {
            val (q, r) = qr
            qrHelper(matrix.asTensor(), q.asTensor(), r.as2D())
        }
        return qTensor to rTensor
    }

    override fun DoubleTensor.svd(): Triple<DoubleTensor, DoubleTensor, DoubleTensor> =
        svd(epsilon = 1e-10)

    public fun DoubleTensor.svd(epsilon: Double): Triple<DoubleTensor, DoubleTensor, DoubleTensor> {
        val size = this.linearStructure.dim
        val commonShape = this.shape.sliceArray(0 until size - 2)
        val (n, m) = this.shape.sliceArray(size - 2 until size)
        val resU = zeros(commonShape + intArrayOf(min(n, m), n))
        val resS = zeros(commonShape + intArrayOf(min(n, m)))
        val resV = zeros(commonShape + intArrayOf(min(n, m), m))

        for ((matrix, USV) in this.matrixSequence()
            .zip(resU.matrixSequence().zip(resS.vectorSequence().zip(resV.matrixSequence())))) {
            val size = matrix.shape.reduce { acc, i -> acc * i }
            val curMatrix = DoubleTensor(
                matrix.shape,
                matrix.buffer.array().slice(matrix.bufferStart until matrix.bufferStart + size).toDoubleArray()
            )
            svdHelper(curMatrix, USV, m, n, epsilon)
        }
        return Triple(resU.transpose(), resS, resV.transpose())
    }

    override fun DoubleTensor.symEig(): Pair<DoubleTensor, DoubleTensor> =
        symEig(epsilon = 1e-15)

    //http://hua-zhou.github.io/teaching/biostatm280-2017spring/slides/16-eigsvd/eigsvd.html
    public fun DoubleTensor.symEig(epsilon: Double): Pair<DoubleTensor, DoubleTensor> {
        checkSymmetric(this, epsilon)
        val (u, s, v) = this.svd(epsilon)
        val shp = s.shape + intArrayOf(1)
        val utv = u.transpose() dot v
        val n = s.shape.last()
        for( matrix in utv.matrixSequence())
            cleanSymHelper(matrix.as2D(),n)

        val eig = (utv dot s.view(shp)).view(s.shape)
        return Pair(eig, v)
    }

    public fun DoubleTensor.detLU(): DoubleTensor {
        val (luTensor, pivotsTensor) = luForDet(forDet = true)
        val n = shape.size

        val detTensorShape = IntArray(n - 1) { i -> shape[i] }
        detTensorShape[n - 2] = 1
        val resBuffer = DoubleArray(detTensorShape.reduce(Int::times)) { 0.0 }

        val detTensor = DoubleTensor(
            detTensorShape,
            resBuffer
        )

        luTensor.matrixSequence().zip(pivotsTensor.vectorSequence()).forEachIndexed { index, (lu, pivots) ->
            resBuffer[index] = luMatrixDet(lu.as2D(), pivots.as1D())
        }

        return detTensor
    }

    public fun DoubleTensor.invLU(): DoubleTensor {
        //TODO("Andrei the det is non-zero")
        val (luTensor, pivotsTensor) = lu()
        val invTensor = luTensor.zeroesLike()

        val seq = luTensor.matrixSequence().zip(pivotsTensor.vectorSequence()).zip(invTensor.matrixSequence())
        for ((luP, invMatrix) in seq) {
            val (lu, pivots) = luP
            luMatrixInv(lu.as2D(), pivots.as1D(), invMatrix.as2D())
        }

        return invTensor
    }
}

public inline fun <R> DoubleLinearOpsTensorAlgebra(block: DoubleLinearOpsTensorAlgebra.() -> R): R =
    DoubleLinearOpsTensorAlgebra().block()<|MERGE_RESOLUTION|>--- conflicted
+++ resolved
@@ -80,10 +80,8 @@
     public fun DoubleTensor.cholesky(epsilon: Double): DoubleTensor {
         checkSquareMatrix(shape)
         checkPositiveDefinite(this)
-<<<<<<< HEAD
         //checkPositiveDefinite(this, epsilon)
-=======
->>>>>>> c7669d4f
+
 
         val n = shape.last()
         val lTensor = zeroesLike()
