--- conflicted
+++ resolved
@@ -18,11 +18,8 @@
 - Some minor utilities to `kmath-for-real`
 - Generic operation result parameter to `MatrixContext`
 - New `MatrixFeature` interfaces for matrix decompositions
-<<<<<<< HEAD
+- Basic Quaternion vector support in `kmath-complex`.
 - Integration with GNU Scientific Library with `kmath-gsl` for Kotlin/Native Linux x64 target.
-=======
-- Basic Quaternion vector support in `kmath-complex`.
->>>>>>> bca36529
 
 ### Changed
 - Package changed from `scientifik` to `kscience.kmath`
