pluginManagement {
    repositories {
        mavenLocal()
        jcenter()
        gradlePluginPortal()
        maven("https://dl.bintray.com/kotlin/kotlin-eap")
        maven("https://dl.bintray.com/mipt-npm/kscience")
        maven("https://dl.bintray.com/mipt-npm/dev")
        maven("https://dl.bintray.com/kotlin/kotlinx")
        maven("https://dl.bintray.com/kotlin/kotlin-dev/")
    }

    val toolsVersion = "0.6.4-dev-1.4.20-M2"
    val kotlinVersion = "1.4.20-M2"

    plugins {
        id("kotlinx.benchmark") version "0.2.0-dev-20"
        id("ru.mipt.npm.project") version toolsVersion
        id("ru.mipt.npm.mpp") version toolsVersion
        id("ru.mipt.npm.jvm") version toolsVersion
        id("ru.mipt.npm.publish") version toolsVersion
        kotlin("jvm")  version kotlinVersion
        kotlin("plugin.allopen") version kotlinVersion
    }
}

rootProject.name = "kmath"

include(
    ":kmath-memory",
    ":kmath-core",
    ":kmath-functions",
    ":kmath-coroutines",
    ":kmath-histograms",
    ":kmath-commons",
    ":kmath-viktor",
<<<<<<< HEAD
    ":kmath-prob",
    ":kmath-nd4j",
=======
    ":kmath-stat",
>>>>>>> 4b7bd3d1
    ":kmath-dimensions",
    ":kmath-for-real",
    ":kmath-geometry",
    ":kmath-ast",
    ":kmath-ejml",
    ":examples"
)<|MERGE_RESOLUTION|>--- conflicted
+++ resolved
@@ -34,12 +34,8 @@
     ":kmath-histograms",
     ":kmath-commons",
     ":kmath-viktor",
-<<<<<<< HEAD
-    ":kmath-prob",
+    ":kmath-stat",
     ":kmath-nd4j",
-=======
-    ":kmath-stat",
->>>>>>> 4b7bd3d1
     ":kmath-dimensions",
     ":kmath-for-real",
     ":kmath-geometry",
