# Module kmath-jafama

Integration with [Jafama](https://github.com/jeffhain/jafama).

 - [jafama-double](src/main/kotlin/space/kscience/kmath/jafama/) : Double ExtendedField implementations based on Jafama


## Artifact:

<<<<<<< HEAD
The Maven coordinates of this project are `space.kscience:kmath-jafama:0.3.0-dev-19`.
=======
The Maven coordinates of this project are `space.kscience:kmath-jafama:0.3.0`.
>>>>>>> 2144c638

**Gradle Groovy:**
```groovy
repositories {
    maven { url 'https://repo.kotlin.link' }
    mavenCentral()
}

dependencies {
<<<<<<< HEAD
    implementation 'space.kscience:kmath-jafama:0.3.0-dev-19'
=======
    implementation 'space.kscience:kmath-jafama:0.3.0'
>>>>>>> 2144c638
}
```
**Gradle Kotlin DSL:**
```kotlin
repositories {
    maven("https://repo.kotlin.link")
    mavenCentral()
}

dependencies {
<<<<<<< HEAD
    implementation("space.kscience:kmath-jafama:0.3.0-dev-19")
=======
    implementation("space.kscience:kmath-jafama:0.3.0")
>>>>>>> 2144c638
}
```

## Example usage

All the `DoubleField` uses can be replaced with `JafamaDoubleField` or `StrictJafamaDoubleField`.

```kotlin
import space.kscience.kmath.jafama.*
import space.kscience.kmath.operations.*

fun main() {
    val a = 2.0
    val b = StrictJafamaDoubleField { exp(a) }
    println(JafamaDoubleField { b + a })
    println(StrictJafamaDoubleField { ln(b) })
}
```

## Performance

According to KMath benchmarks on GraalVM, Jafama functions are slower than JDK math; however, there are indications that on Hotspot Jafama is a bit faster.

> **Can't find appropriate benchmark data. Try generating readme files after running benchmarks**.<|MERGE_RESOLUTION|>--- conflicted
+++ resolved
@@ -7,11 +7,7 @@
 
 ## Artifact:
 
-<<<<<<< HEAD
-The Maven coordinates of this project are `space.kscience:kmath-jafama:0.3.0-dev-19`.
-=======
 The Maven coordinates of this project are `space.kscience:kmath-jafama:0.3.0`.
->>>>>>> 2144c638
 
 **Gradle Groovy:**
 ```groovy
@@ -21,11 +17,7 @@
 }
 
 dependencies {
-<<<<<<< HEAD
-    implementation 'space.kscience:kmath-jafama:0.3.0-dev-19'
-=======
     implementation 'space.kscience:kmath-jafama:0.3.0'
->>>>>>> 2144c638
 }
 ```
 **Gradle Kotlin DSL:**
@@ -36,11 +28,7 @@
 }
 
 dependencies {
-<<<<<<< HEAD
-    implementation("space.kscience:kmath-jafama:0.3.0-dev-19")
-=======
     implementation("space.kscience:kmath-jafama:0.3.0")
->>>>>>> 2144c638
 }
 ```
 
