--- conflicted
+++ resolved
@@ -36,10 +36,7 @@
     ":kmath-viktor",
     ":kmath-koma",
     ":kmath-prob",
-<<<<<<< HEAD
+    ":kmath-io",
     ":kmath-dimensions",
-=======
-    ":kmath-io",
->>>>>>> 9936b9e4
     ":examples"
 )