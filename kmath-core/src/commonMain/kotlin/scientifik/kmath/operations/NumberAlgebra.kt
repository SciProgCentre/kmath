package scientifik.kmath.operations

import kotlin.math.abs
import kotlin.math.pow as kpow

/**
 * Advanced Number-like semifield that implements basic operations.
 */
interface ExtendedFieldOperations<T> :
    InverseTrigonometricOperations<T>,
    PowerOperations<T>,
    ExponentialOperations<T> {

    override fun tan(arg: T): T = sin(arg) / cos(arg)

    override fun unaryOperation(operation: String, arg: T): T = when (operation) {
        TrigonometricOperations.COS_OPERATION -> cos(arg)
        TrigonometricOperations.SIN_OPERATION -> sin(arg)
        TrigonometricOperations.TAN_OPERATION -> tan(arg)
        InverseTrigonometricOperations.ACOS_OPERATION -> acos(arg)
        InverseTrigonometricOperations.ASIN_OPERATION -> asin(arg)
        InverseTrigonometricOperations.ATAN_OPERATION -> atan(arg)
        PowerOperations.SQRT_OPERATION -> sqrt(arg)
        ExponentialOperations.EXP_OPERATION -> exp(arg)
        ExponentialOperations.LN_OPERATION -> ln(arg)
        else -> super.unaryOperation(operation, arg)
    }
}


/**
 * Advanced Number-like field that implements basic operations.
 */
interface ExtendedField<T> : ExtendedFieldOperations<T>, Field<T> {
    override fun rightSideNumberOperation(operation: String, left: T, right: Number): T = when (operation) {
        PowerOperations.POW_OPERATION -> power(left, right)
        else -> super.rightSideNumberOperation(operation, left, right)
    }
}

/**
 * Real field element wrapping double.
 *
 * @property value the [Double] value wrapped by this [Real].
 *
 * TODO inline does not work due to compiler bug. Waiting for fix for KT-27586
 */
inline class Real(val value: Double) : FieldElement<Double, Real, RealField> {
    override fun unwrap(): Double = value

    override fun Double.wrap(): Real = Real(value)

    override val context: RealField get() = RealField

    companion object
}

/**
 * A field for [Double] without boxing. Does not produce appropriate field element.
 */
@Suppress("EXTENSION_SHADOWED_BY_MEMBER", "OVERRIDE_BY_INLINE", "NOTHING_TO_INLINE")
object RealField : ExtendedField<Double>, Norm<Double, Double> {
    override val zero: Double = 0.0
    override inline fun add(a: Double, b: Double): Double = a + b
    override inline fun multiply(a: Double, b: Double): Double = a * b
    override inline fun multiply(a: Double, k: Number): Double = a * k.toDouble()

    override val one: Double = 1.0
    override inline fun divide(a: Double, b: Double): Double = a / b

    override inline fun sin(arg: Double): Double = kotlin.math.sin(arg)
    override inline fun cos(arg: Double): Double = kotlin.math.cos(arg)
    override inline fun tan(arg: Double): Double = kotlin.math.tan(arg)
    override inline fun acos(arg: Double): Double = kotlin.math.acos(arg)
    override inline fun asin(arg: Double): Double = kotlin.math.asin(arg)
    override inline fun atan(arg: Double): Double = kotlin.math.atan(arg)

    override inline fun power(arg: Double, pow: Number): Double = arg.kpow(pow.toDouble())

    override inline fun exp(arg: Double): Double = kotlin.math.exp(arg)
    override inline fun ln(arg: Double): Double = kotlin.math.ln(arg)

    override inline fun norm(arg: Double): Double = abs(arg)

    override inline fun Double.unaryMinus(): Double = -this

    override inline fun Double.plus(b: Double): Double = this + b

    override inline fun Double.minus(b: Double): Double = this - b

    override inline fun Double.times(b: Double): Double = this * b

    override inline fun Double.div(b: Double): Double = this / b

    override fun binaryOperation(operation: String, left: Double, right: Double): Double = when (operation) {
        PowerOperations.POW_OPERATION -> left pow right
        else -> super.binaryOperation(operation, left, right)
    }
}

/**
 * A field for [Float] without boxing. Does not produce appropriate field element.
 */
@Suppress("EXTENSION_SHADOWED_BY_MEMBER", "OVERRIDE_BY_INLINE", "NOTHING_TO_INLINE")
object FloatField : ExtendedField<Float>, Norm<Float, Float> {
    override val zero: Float = 0f
    override inline fun add(a: Float, b: Float): Float = a + b
    override inline fun multiply(a: Float, b: Float): Float = a * b
    override inline fun multiply(a: Float, k: Number): Float = a * k.toFloat()

    override val one: Float = 1f
    override inline fun divide(a: Float, b: Float): Float = a / b

    override inline fun sin(arg: Float): Float = kotlin.math.sin(arg)
    override inline fun cos(arg: Float): Float = kotlin.math.cos(arg)
    override inline fun tan(arg: Float): Float = kotlin.math.tan(arg)
    override inline fun acos(arg: Float): Float = kotlin.math.acos(arg)
    override inline fun asin(arg: Float): Float = kotlin.math.asin(arg)
    override inline fun atan(arg: Float): Float = kotlin.math.atan(arg)

    override inline fun power(arg: Float, pow: Number): Float = arg.pow(pow.toFloat())

    override inline fun exp(arg: Float): Float = kotlin.math.exp(arg)
    override inline fun ln(arg: Float): Float = kotlin.math.ln(arg)

    override inline fun norm(arg: Float): Float = abs(arg)

    override inline fun Float.unaryMinus(): Float = -this

    override inline fun Float.plus(b: Float): Float = this + b

    override inline fun Float.minus(b: Float): Float = this - b

    override inline fun Float.times(b: Float): Float = this * b

    override inline fun Float.div(b: Float): Float = this / b
}

/**
 * A field for [Int] without boxing. Does not produce corresponding field element
 */
@Suppress("EXTENSION_SHADOWED_BY_MEMBER", "OVERRIDE_BY_INLINE", "NOTHING_TO_INLINE")
object IntRing : Ring<Int>, Norm<Int, Int>, RemainderDivisionOperations<Int> {
    override val zero: Int = 0
    override inline fun add(a: Int, b: Int): Int = a + b
    override inline fun multiply(a: Int, b: Int): Int = a * b
    override inline fun multiply(a: Int, k: Number): Int = k.toInt() * a
    override val one: Int = 1

    override inline fun norm(arg: Int): Int = abs(arg)

    override inline fun Int.unaryMinus(): Int = -this

    override inline fun Int.plus(b: Int): Int = this + b

    override inline fun Int.minus(b: Int): Int = this - b

    override inline fun Int.times(b: Int): Int = this * b

    override fun Int.rem(arg: Int): Int = this % arg
    override fun Int.div(arg: Int): Int = this / arg
}

/**
 * A field for [Short] without boxing. Does not produce appropriate field element
 */
@Suppress("EXTENSION_SHADOWED_BY_MEMBER", "OVERRIDE_BY_INLINE", "NOTHING_TO_INLINE")
object ShortRing : Ring<Short>, Norm<Short, Short>, RemainderDivisionOperations<Short> {
    override val zero: Short = 0
    override inline fun add(a: Short, b: Short): Short = (a + b).toShort()
    override inline fun multiply(a: Short, b: Short): Short = (a * b).toShort()
    override inline fun multiply(a: Short, k: Number): Short = (a * k.toShort()).toShort()
    override val one: Short = 1

    override fun norm(arg: Short): Short = if (arg > 0) arg else (-arg).toShort()

    override inline fun Short.unaryMinus(): Short = (-this).toShort()

    override inline fun Short.plus(b: Short): Short = (this + b).toShort()

    override inline fun Short.minus(b: Short): Short = (this - b).toShort()

<<<<<<< HEAD
    override inline fun Short.times(b: Short) = (this * b).toShort()

    override fun Short.rem(arg: Short): Short = (this % arg).toShort()
    override fun Short.div(arg: Short): Short = (this / arg).toShort()
=======
    override inline fun Short.times(b: Short): Short = (this * b).toShort()
>>>>>>> e2e26c10
}

/**
 * A field for [Byte] values
 */
@Suppress("EXTENSION_SHADOWED_BY_MEMBER", "OVERRIDE_BY_INLINE", "NOTHING_TO_INLINE")
object ByteRing : Ring<Byte>, Norm<Byte, Byte>, RemainderDivisionOperations<Byte> {
    override val zero: Byte = 0
    override inline fun add(a: Byte, b: Byte): Byte = (a + b).toByte()
    override inline fun multiply(a: Byte, b: Byte): Byte = (a * b).toByte()
    override inline fun multiply(a: Byte, k: Number): Byte = (a * k.toByte()).toByte()
    override val one: Byte = 1

    override fun norm(arg: Byte): Byte = if (arg > 0) arg else (-arg).toByte()

    override inline fun Byte.unaryMinus(): Byte = (-this).toByte()

    override inline fun Byte.plus(b: Byte): Byte = (this + b).toByte()

    override inline fun Byte.minus(b: Byte): Byte = (this - b).toByte()

<<<<<<< HEAD
    override inline fun Byte.times(b: Byte) = (this * b).toByte()

    override fun Byte.rem(arg: Byte): Byte = (this % arg).toByte()
    override fun Byte.div(arg: Byte): Byte = (this / arg).toByte()
=======
    override inline fun Byte.times(b: Byte): Byte = (this * b).toByte()
>>>>>>> e2e26c10
}

/**
 * A field for [Long] values
 */
@Suppress("EXTENSION_SHADOWED_BY_MEMBER", "OVERRIDE_BY_INLINE", "NOTHING_TO_INLINE")
object LongRing : Ring<Long>, Norm<Long, Long>, RemainderDivisionOperations<Long> {
    override val zero: Long = 0
    override inline fun add(a: Long, b: Long): Long = (a + b)
    override inline fun multiply(a: Long, b: Long): Long = (a * b)
    override inline fun multiply(a: Long, k: Number): Long = a * k.toLong()
    override val one: Long = 1

    override fun norm(arg: Long): Long = abs(arg)

    override inline fun Long.unaryMinus(): Long = (-this)

    override inline fun Long.plus(b: Long): Long = (this + b)

    override inline fun Long.minus(b: Long): Long = (this - b)

<<<<<<< HEAD
    override inline fun Long.times(b: Long) = (this * b)

    override fun Long.rem(arg: Long): Long = this % arg
    override fun Long.div(arg: Long): Long = this / arg
=======
    override inline fun Long.times(b: Long): Long = (this * b)
>>>>>>> e2e26c10
}<|MERGE_RESOLUTION|>--- conflicted
+++ resolved
@@ -180,14 +180,10 @@
 
     override inline fun Short.minus(b: Short): Short = (this - b).toShort()
 
-<<<<<<< HEAD
     override inline fun Short.times(b: Short) = (this * b).toShort()
 
     override fun Short.rem(arg: Short): Short = (this % arg).toShort()
     override fun Short.div(arg: Short): Short = (this / arg).toShort()
-=======
-    override inline fun Short.times(b: Short): Short = (this * b).toShort()
->>>>>>> e2e26c10
 }
 
 /**
@@ -196,9 +192,9 @@
 @Suppress("EXTENSION_SHADOWED_BY_MEMBER", "OVERRIDE_BY_INLINE", "NOTHING_TO_INLINE")
 object ByteRing : Ring<Byte>, Norm<Byte, Byte>, RemainderDivisionOperations<Byte> {
     override val zero: Byte = 0
-    override inline fun add(a: Byte, b: Byte): Byte = (a + b).toByte()
-    override inline fun multiply(a: Byte, b: Byte): Byte = (a * b).toByte()
-    override inline fun multiply(a: Byte, k: Number): Byte = (a * k.toByte()).toByte()
+    override inline fun add(a: Byte, b: Byte) = (a + b).toByte()
+    override inline fun multiply(a: Byte, b: Byte) = (a * b).toByte()
+    override inline fun multiply(a: Byte, k: Number) = (a * k.toByte()).toByte()
     override val one: Byte = 1
 
     override fun norm(arg: Byte): Byte = if (arg > 0) arg else (-arg).toByte()
@@ -209,14 +205,10 @@
 
     override inline fun Byte.minus(b: Byte): Byte = (this - b).toByte()
 
-<<<<<<< HEAD
-    override inline fun Byte.times(b: Byte) = (this * b).toByte()
+    override inline fun Byte.times(b: Byte): Byte = (this * b).toByte()
 
     override fun Byte.rem(arg: Byte): Byte = (this % arg).toByte()
     override fun Byte.div(arg: Byte): Byte = (this / arg).toByte()
-=======
-    override inline fun Byte.times(b: Byte): Byte = (this * b).toByte()
->>>>>>> e2e26c10
 }
 
 /**
@@ -238,12 +230,8 @@
 
     override inline fun Long.minus(b: Long): Long = (this - b)
 
-<<<<<<< HEAD
-    override inline fun Long.times(b: Long) = (this * b)
+    override inline fun Long.times(b: Long): Long = (this * b)
 
     override fun Long.rem(arg: Long): Long = this % arg
     override fun Long.div(arg: Long): Long = this / arg
-=======
-    override inline fun Long.times(b: Long): Long = (this * b)
->>>>>>> e2e26c10
 }