package kscience.kmath.structures

<<<<<<< HEAD
import kscience.kmath.operations.*

public interface TensorStructure<T> : MutableNDStructure<T> {
    // A tensor can have empty shape, in which case it represents just a value
    public abstract fun value(): T
}

// https://proofwiki.org/wiki/Definition:Algebra_over_Ring

public interface TensorAlgebra<T, TensorType : TensorStructure<T>> {

    public operator fun T.plus(other: TensorType): TensorType
    public operator fun TensorType.plus(value: T): TensorType
    public operator fun TensorType.plus(other: TensorType): TensorType
    public operator fun TensorType.plusAssign(value: T): Unit
    public operator fun TensorType.plusAssign(other: TensorType): Unit

    public operator fun T.minus(other: TensorType): TensorType
    public operator fun TensorType.minus(value: T): TensorType
    public operator fun TensorType.minus(other: TensorType): TensorType
    public operator fun TensorType.minusAssign(value: T): Unit
    public operator fun TensorType.minusAssign(other: TensorType): Unit

    public operator fun T.times(other: TensorType): TensorType
    public operator fun TensorType.times(value: T): TensorType
    public operator fun TensorType.times(other: TensorType): TensorType
    public operator fun TensorType.timesAssign(value: T): Unit
    public operator fun TensorType.timesAssign(other: TensorType): Unit
    public operator fun TensorType.unaryMinus(): TensorType


=======
public interface TensorStructure<T> : MutableNDStructure<T> {
    // A tensor can have empty shape, in which case it represents just a value
    public abstract fun value(): T
}

// https://proofwiki.org/wiki/Definition:Algebra_over_Ring

public interface TensorAlgebra<T, TensorType : TensorStructure<T>> {

    public operator fun T.plus(other: TensorType): TensorType
    public operator fun TensorType.plus(value: T): TensorType
    public operator fun TensorType.plus(other: TensorType): TensorType
    public operator fun TensorType.plusAssign(value: T): Unit
    public operator fun TensorType.plusAssign(other: TensorType): Unit

    public operator fun T.minus(other: TensorType): TensorType
    public operator fun TensorType.minus(value: T): TensorType
    public operator fun TensorType.minus(other: TensorType): TensorType
    public operator fun TensorType.minusAssign(value: T): Unit
    public operator fun TensorType.minusAssign(other: TensorType): Unit

    public operator fun T.times(other: TensorType): TensorType
    public operator fun TensorType.times(value: T): TensorType
    public operator fun TensorType.times(other: TensorType): TensorType
    public operator fun TensorType.timesAssign(value: T): Unit
    public operator fun TensorType.timesAssign(other: TensorType): Unit
    public operator fun TensorType.unaryMinus(): TensorType


>>>>>>> ecf81380
    public infix fun TensorType.dot(other: TensorType): TensorType
    public infix fun TensorType.dotAssign(other: TensorType): Unit
    public infix fun TensorType.dotRightAssign(other: TensorType): Unit

    public fun diagonalEmbedding(
        diagonalEntries: TensorType,
        offset: Int = 0, dim1: Int = -2, dim2: Int = -1
    ): TensorType

    public fun TensorType.transpose(i: Int, j: Int): TensorType
    public fun TensorType.transposeAssign(i: Int, j: Int): Unit

    public fun TensorType.view(shape: IntArray): TensorType

    public fun TensorType.abs(): TensorType
    public fun TensorType.absAssign(): Unit
    public fun TensorType.sum(): TensorType
    public fun TensorType.sumAssign(): Unit
}

// https://proofwiki.org/wiki/Definition:Division_Algebra

public interface TensorPartialDivisionAlgebra<T, TensorType : TensorStructure<T>> :
    TensorAlgebra<T, TensorType> {

    public operator fun TensorType.div(other: TensorType): TensorType
    public operator fun TensorType.divAssign(other: TensorType)

    public fun TensorType.exp(): TensorType
    public fun TensorType.expAssign(): Unit
    public fun TensorType.log(): TensorType
    public fun TensorType.logAssign(): Unit

    public fun TensorType.svd(): Triple<TensorType, TensorType, TensorType>
    public fun TensorType.symEig(eigenvectors: Boolean = true): Pair<TensorType, TensorType>

}<|MERGE_RESOLUTION|>--- conflicted
+++ resolved
@@ -1,7 +1,4 @@
 package kscience.kmath.structures
-
-<<<<<<< HEAD
-import kscience.kmath.operations.*
 
 public interface TensorStructure<T> : MutableNDStructure<T> {
     // A tensor can have empty shape, in which case it represents just a value
@@ -32,37 +29,6 @@
     public operator fun TensorType.unaryMinus(): TensorType
 
 
-=======
-public interface TensorStructure<T> : MutableNDStructure<T> {
-    // A tensor can have empty shape, in which case it represents just a value
-    public abstract fun value(): T
-}
-
-// https://proofwiki.org/wiki/Definition:Algebra_over_Ring
-
-public interface TensorAlgebra<T, TensorType : TensorStructure<T>> {
-
-    public operator fun T.plus(other: TensorType): TensorType
-    public operator fun TensorType.plus(value: T): TensorType
-    public operator fun TensorType.plus(other: TensorType): TensorType
-    public operator fun TensorType.plusAssign(value: T): Unit
-    public operator fun TensorType.plusAssign(other: TensorType): Unit
-
-    public operator fun T.minus(other: TensorType): TensorType
-    public operator fun TensorType.minus(value: T): TensorType
-    public operator fun TensorType.minus(other: TensorType): TensorType
-    public operator fun TensorType.minusAssign(value: T): Unit
-    public operator fun TensorType.minusAssign(other: TensorType): Unit
-
-    public operator fun T.times(other: TensorType): TensorType
-    public operator fun TensorType.times(value: T): TensorType
-    public operator fun TensorType.times(other: TensorType): TensorType
-    public operator fun TensorType.timesAssign(value: T): Unit
-    public operator fun TensorType.timesAssign(other: TensorType): Unit
-    public operator fun TensorType.unaryMinus(): TensorType
-
-
->>>>>>> ecf81380
     public infix fun TensorType.dot(other: TensorType): TensorType
     public infix fun TensorType.dotAssign(other: TensorType): Unit
     public infix fun TensorType.dotRightAssign(other: TensorType): Unit
