--- conflicted
+++ resolved
@@ -15,14 +15,9 @@
     fun buildBuffer(size: Int, initializer: (Int) -> T): Buffer<T> =
         bufferFactory(size, initializer)
 
-<<<<<<< HEAD
     override fun check(vararg elements: NDBuffer<T>): Array<out NDBuffer<T>> {
         if (!elements.all { it.strides == this.strides }) error("Element strides are not the same as context strides")
         return elements
-=======
-    override fun check(vararg elements: NDBuffer<T>) {
-        check(elements.all { it.strides == strides }) { "Element strides are not the same as context strides" }
->>>>>>> 27857dff
     }
 
     override fun produce(initializer: F.(IntArray) -> T): BufferedNDFieldElement<T, F> =
