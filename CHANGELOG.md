# KMath

## Unreleased

### Added

### Changed

### Deprecated

### Removed

### Fixed

### Security

<<<<<<< HEAD
## 0.3.1-dev-RC - 2023-04-09
=======
## 0.3.1 - 2023-04-09
>>>>>>> 1222fd46

### Added
- Wasm support for `memory`, `core`, `complex` and `functions` modules.
- Generic builders for `BufferND` and `MutableBufferND`
- `NamedMatrix` - matrix with symbol-based indexing
- `Expression` with default arguments
- Type-aliases for numbers like `Float64`
- Autodiff for generic algebra elements in core!
- Algebra now has an obligatory `bufferFactory` (#477).

### Changed
- Geometry uses type-safe angles
- Tensor operations switched to prefix notation
- Row-wise and column-wise ND shapes in the core
- Shape is read-only
- Major refactor of tensors (only minor API changes)
- Kotlin 1.8.20
- `LazyStructure` `deffered` -> `async` to comply with coroutines code style
- Default `dot` operation in tensor algebra no longer support broadcasting. Instead `matmul` operation is added to `DoubleTensorAlgebra`.
- Multik went MPP

### Removed
- Trajectory moved to https://github.com/SciProgCentre/maps-kt
- Polynomials moved to https://github.com/SciProgCentre/kmath-polynomial

## 0.3.0

### Added
- `ScaleOperations` interface
- `Field` extends `ScaleOperations`
- Basic integration API
- Basic MPP distributions and samplers
- `bindSymbolOrNull`
- Blocking chains and Statistics
- Multiplatform integration
- Integration for any Field element
- Extended operations for ND4J fields
- Jupyter Notebook integration module (kmath-jupyter)
- `@PerformancePitfall` annotation to mark possibly slow API
- Unified architecture for Integration and Optimization using features.
- `BigInt` operation performance improvement and fixes by @zhelenskiy (#328)
- Integration between `MST` and Symja `IExpr`
- Complex power
- Separate methods for UInt, Int and Number powers. NaN safety.
- Tensorflow prototype
- `ValueAndErrorField`
- MST compilation to WASM: #286
- Jafama integration: #176
- `contentEquals` with tolerance: #364
- Compilation to TeX for MST: #254

### Changed
- Annotations moved to `space.kscience.kmath`
- Exponential operations merged with hyperbolic functions
- Space is replaced by Group. Space is reserved for vector spaces.
- VectorSpace is now a vector space
- Buffer factories for primitives moved to MutableBuffer.Companion
- Rename `NDStructure` and `NDAlgebra` to `StructureND` and `AlgebraND` respectively
- `Real` -> `Double`
- DataSets are moved from functions to core
- Redesign advanced Chain API
- Redesign `MST`. Remove `MstExpression`.
- Move `MST` to core
- Separated benchmarks and examples
- Rewrite `kmath-ejml` without `ejml-simple` artifact, support sparse matrices
- Promote stability of kmath-ast and kmath-kotlingrad to EXPERIMENTAL.
- ColumnarData returns nullable column
- `MST` is made sealed interface
- Replace `MST.Symbolic` by `Symbol`, `Symbol` now implements MST
- Remove Any restriction on polynomials
- Add `out` variance to type parameters of `StructureND` and its implementations where possible
- Rename `DifferentiableMstExpression` to `KotlingradExpression`
- `FeatureSet` now accepts only `Feature`. It is possible to override keys and use interfaces.
- Use `Symbol` factory function instead of `StringSymbol`
- New discoverability pattern: `<Type>.algebra.<nd/etc>`
- Adjusted commons-math API for linear solvers to match conventions.
- Buffer algebra does not require size anymore
- Operations -> Ops
- Default Buffer and ND algebras are now Ops and lack neutral elements (0, 1) as well as algebra-level shapes.
- Tensor algebra takes read-only structures as input and inherits AlgebraND
- `UnivariateDistribution` renamed to `Distribution1D`
- Rework of histograms.
- `UnivariateFunction` -> `Function1D`, `MultivariateFunction` -> `FunctionND`

### Deprecated
- Specialized `DoubleBufferAlgebra`

### Removed
- Nearest in Domain. To be implemented in geometry package.
- Number multiplication and division in main Algebra chain
- `contentEquals` from Buffer. It moved to the companion.
- MSTExpression
- Expression algebra builders
- Complex and Quaternion no longer are elements.
- Second generic from DifferentiableExpression
- Algebra elements are completely removed. Use algebra contexts instead.

### Fixed
- Ring inherits RingOperations, not GroupOperations
- Univariate histogram filling

## 0.2.0

### Added
- `fun` annotation for SAM interfaces in library
- Explicit `public` visibility for all public APIs
- Better trigonometric and hyperbolic functions for `AutoDiffField` (https://github.com/mipt-npm/kmath/pull/140)
- Automatic README generation for features (#139)
- Native support for `memory`, `core` and `dimensions`
- `kmath-ejml` to supply EJML SimpleMatrix wrapper (https://github.com/mipt-npm/kmath/pull/136)
- A separate `Symbol` entity, which is used for global unbound symbol.
- A `Symbol` indexing scope.
- Basic optimization API for Commons-math.
- Chi squared optimization for array-like data in CM
- `Fitting` utility object in prob/stat
- ND4J support module submitting `NDStructure` and `NDAlgebra` over `INDArray`
- Coroutine-deterministic Monte-Carlo scope with a random number generator
- Some minor utilities to `kmath-for-real`
- Generic operation result parameter to `MatrixContext`
- New `MatrixFeature` interfaces for matrix decompositions
- Basic Quaternion vector support in `kmath-complex`.

### Changed
- Package changed from `scientifik` to `space.kscience`
- Gradle version: 6.6 -> 6.8.2
- Minor exceptions refactor (throwing `IllegalArgumentException` by argument checks instead of `IllegalStateException`)
- `Polynomial` secondary constructor made function
- Kotlin version: 1.3.72 -> 1.4.30
- `kmath-ast` doesn't depend on heavy `kotlin-reflect` library
- Full autodiff refactoring based on `Symbol`
- `kmath-prob` renamed to `kmath-stat`
- Grid generators moved to `kmath-for-real`
- Use `Point<Double>` instead of specialized type in `kmath-for-real`
- Optimized dot product for buffer matrices moved to `kmath-for-real`
- EjmlMatrix context is an object
- Matrix LUP `inverse` renamed to `inverseWithLup`
- `NumericAlgebra` moved outside of regular algebra chain (`Ring` no longer implements it).
- Features moved to NDStructure and became transparent.
- Capitalization of LUP in many names changed to Lup.
- Refactored `NDStructure` algebra to be more simple, preferring under-the-hood conversion to explicit NDStructure types
- Refactor histograms. They are marked as prototype
- `Complex` and related features moved to a separate module `kmath-complex`
- Refactor AlgebraElement
- `symbol` method in `Algebra` renamed to `bindSymbol` to avoid ambiguity
- Add `out` projection to `Buffer` generic

### Removed
- `kmath-koma` module because it doesn't support Kotlin 1.4.
- Support of `legacy` JS backend (we will support only IR)
- `toGrid` method.
- Public visibility of `BufferAccessor2D`
- `Real` class
- StructureND identity and equals

### Fixed
- `symbol` method in `MstExtendedField` (https://github.com/mipt-npm/kmath/pull/140)

## 0.1.4

### Added
- Functional Expressions API
- Mathematical Syntax Tree, its interpreter and API
- String to MST parser (https://github.com/mipt-npm/kmath/pull/120)
- MST to JVM bytecode translator (https://github.com/mipt-npm/kmath/pull/94)
- FloatBuffer (specialized MutableBuffer over FloatArray)
- FlaggedBuffer to associate primitive numbers buffer with flags (to mark values infinite or missing, etc.)
- Specialized builder functions for all primitive buffers like `IntBuffer(25) { it + 1 }` (https://github.com/mipt-npm/kmath/pull/125)
- Interface `NumericAlgebra` where `number` operation is available to convert numbers to algebraic elements
- Inverse trigonometric functions support in ExtendedField (`asin`, `acos`, `atan`) (https://github.com/mipt-npm/kmath/pull/114)
- New space extensions: `average` and `averageWith`
- Local coding conventions
- Geometric Domains API in `kmath-core`
- Blocking chains in `kmath-coroutines`
- Full hyperbolic functions support and default implementations within `ExtendedField`
- Norm support for `Complex`

### Changed
- `readAsMemory` now has `throws IOException` in JVM signature.
- Several functions taking functional types were made `inline`.
- Several functions taking functional types now have `callsInPlace` contracts.
- BigInteger and BigDecimal algebra: JBigDecimalField has companion object with default math context; minor optimizations
- `power(T, Int)` extension function has preconditions and supports `Field<T>`
- Memory objects have more preconditions (overflow checking)
- `tg` function is renamed to `tan` (https://github.com/mipt-npm/kmath/pull/114)
- Gradle version: 6.3 -> 6.6
- Moved probability distributions to commons-rng and to `kmath-prob`

### Fixed
- Missing copy method in Memory implementation on JS (https://github.com/mipt-npm/kmath/pull/106)
- D3.dim value in `kmath-dimensions`
- Multiplication in integer rings in `kmath-core` (https://github.com/mipt-npm/kmath/pull/101)
- Commons RNG compatibility (https://github.com/mipt-npm/kmath/issues/93)
- Multiplication of BigInt by scalar<|MERGE_RESOLUTION|>--- conflicted
+++ resolved
@@ -14,11 +14,7 @@
 
 ### Security
 
-<<<<<<< HEAD
-## 0.3.1-dev-RC - 2023-04-09
-=======
 ## 0.3.1 - 2023-04-09
->>>>>>> 1222fd46
 
 ### Added
 - Wasm support for `memory`, `core`, `complex` and `functions` modules.
