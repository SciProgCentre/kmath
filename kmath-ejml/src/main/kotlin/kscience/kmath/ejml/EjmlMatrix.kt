package kscience.kmath.ejml

<<<<<<< HEAD
import kscience.kmath.linear.DeterminantFeature
import kscience.kmath.linear.FeaturedMatrix
import kscience.kmath.linear.LUPDecompositionFeature
import kscience.kmath.linear.MatrixFeature
import kscience.kmath.structures.NDStructure
=======
import kscience.kmath.linear.*
import kscience.kmath.structures.NDStructure
import kscience.kmath.structures.RealBuffer
>>>>>>> 758508ba
import org.ejml.dense.row.factory.DecompositionFactory_DDRM
import org.ejml.simple.SimpleMatrix

/**
 * Represents featured matrix over EJML [SimpleMatrix].
 *
 * @property origin the underlying [SimpleMatrix].
 * @author Iaroslav Postovalov
 */
<<<<<<< HEAD
public class EjmlMatrix(public val origin: SimpleMatrix, features: Set<MatrixFeature>? = null) :
=======
public class EjmlMatrix(public val origin: SimpleMatrix, features: Set<MatrixFeature> = emptySet()) :
>>>>>>> 758508ba
    FeaturedMatrix<Double> {
    public override val rowNum: Int
        get() = origin.numRows()

    public override val colNum: Int
        get() = origin.numCols()

<<<<<<< HEAD
    public override val features: Set<MatrixFeature> = setOf(
        object : LUPDecompositionFeature<Double>, DeterminantFeature<Double> {
            override val determinant: Double
                get() = origin.determinant()
=======
    public override val shape: IntArray by lazy { intArrayOf(rowNum, colNum) }

    public override val features: Set<MatrixFeature> = hashSetOf(
        object : InverseMatrixFeature<Double> {
            override val inverse: FeaturedMatrix<Double> by lazy { EjmlMatrix(origin.invert()) }
        },

        object : DeterminantFeature<Double> {
            override val determinant: Double by lazy(origin::determinant)
        },

        object : SingularValueDecompositionFeature<Double> {
            private val svd by lazy {
                DecompositionFactory_DDRM.svd(origin.numRows(), origin.numCols(), true, true, false)
                    .apply { decompose(origin.ddrm.copy()) }
            }

            override val u: FeaturedMatrix<Double> by lazy { EjmlMatrix(SimpleMatrix(svd.getU(null, false))) }
            override val s: FeaturedMatrix<Double> by lazy { EjmlMatrix(SimpleMatrix(svd.getW(null))) }
            override val v: FeaturedMatrix<Double> by lazy { EjmlMatrix(SimpleMatrix(svd.getV(null, false))) }
            override val singularValues: Point<Double> by lazy { RealBuffer(svd.singularValues) }
        },

        object : QRDecompositionFeature<Double> {
            private val qr by lazy {
                DecompositionFactory_DDRM.qr().apply { decompose(origin.ddrm.copy()) }
            }

            override val q: FeaturedMatrix<Double> by lazy { EjmlMatrix(SimpleMatrix(qr.getQ(null, false))) }
            override val r: FeaturedMatrix<Double> by lazy { EjmlMatrix(SimpleMatrix(qr.getR(null, false))) }
        },
>>>>>>> 758508ba

        object : CholeskyDecompositionFeature<Double> {
            override val l: FeaturedMatrix<Double> by lazy {
                val cholesky =
                    DecompositionFactory_DDRM.chol(rowNum, true).apply { decompose(origin.ddrm.copy()) }

                EjmlMatrix(SimpleMatrix(cholesky.getT(null)), setOf(LFeature))
            }
        },

        object : LupDecompositionFeature<Double> {
            private val lup by lazy {
                DecompositionFactory_DDRM.lu(origin.numRows(), origin.numCols()).apply { decompose(origin.ddrm.copy()) }
            }

            override val l: FeaturedMatrix<Double> by lazy {
                EjmlMatrix(SimpleMatrix(lup.getLower(null)), setOf(LFeature))
            }

            override val u: FeaturedMatrix<Double> by lazy {
                EjmlMatrix(SimpleMatrix(lup.getUpper(null)), setOf(UFeature))
            }

            override val p: FeaturedMatrix<Double> by lazy { EjmlMatrix(SimpleMatrix(lup.getRowPivot(null))) }
        },
    ) union features

    public override fun suggestFeature(vararg features: MatrixFeature): EjmlMatrix =
        EjmlMatrix(origin, this.features + features)

    public override operator fun get(i: Int, j: Int): Double = origin[i, j]

    public override fun equals(other: Any?): Boolean {
        if (other is EjmlMatrix) return origin.isIdentical(other.origin, 0.0)
        return NDStructure.equals(this, other as? NDStructure<*> ?: return false)
    }

    public override fun hashCode(): Int {
        var result = origin.hashCode()
        result = 31 * result + features.hashCode()
        return result
    }

    public override fun toString(): String = "EjmlMatrix(origin=$origin, features=$features)"
}<|MERGE_RESOLUTION|>--- conflicted
+++ resolved
@@ -1,16 +1,8 @@
 package kscience.kmath.ejml
 
-<<<<<<< HEAD
-import kscience.kmath.linear.DeterminantFeature
-import kscience.kmath.linear.FeaturedMatrix
-import kscience.kmath.linear.LUPDecompositionFeature
-import kscience.kmath.linear.MatrixFeature
-import kscience.kmath.structures.NDStructure
-=======
 import kscience.kmath.linear.*
 import kscience.kmath.structures.NDStructure
 import kscience.kmath.structures.RealBuffer
->>>>>>> 758508ba
 import org.ejml.dense.row.factory.DecompositionFactory_DDRM
 import org.ejml.simple.SimpleMatrix
 
@@ -20,11 +12,7 @@
  * @property origin the underlying [SimpleMatrix].
  * @author Iaroslav Postovalov
  */
-<<<<<<< HEAD
-public class EjmlMatrix(public val origin: SimpleMatrix, features: Set<MatrixFeature>? = null) :
-=======
 public class EjmlMatrix(public val origin: SimpleMatrix, features: Set<MatrixFeature> = emptySet()) :
->>>>>>> 758508ba
     FeaturedMatrix<Double> {
     public override val rowNum: Int
         get() = origin.numRows()
@@ -32,12 +20,6 @@
     public override val colNum: Int
         get() = origin.numCols()
 
-<<<<<<< HEAD
-    public override val features: Set<MatrixFeature> = setOf(
-        object : LUPDecompositionFeature<Double>, DeterminantFeature<Double> {
-            override val determinant: Double
-                get() = origin.determinant()
-=======
     public override val shape: IntArray by lazy { intArrayOf(rowNum, colNum) }
 
     public override val features: Set<MatrixFeature> = hashSetOf(
@@ -69,7 +51,6 @@
             override val q: FeaturedMatrix<Double> by lazy { EjmlMatrix(SimpleMatrix(qr.getQ(null, false))) }
             override val r: FeaturedMatrix<Double> by lazy { EjmlMatrix(SimpleMatrix(qr.getR(null, false))) }
         },
->>>>>>> 758508ba
 
         object : CholeskyDecompositionFeature<Double> {
             override val l: FeaturedMatrix<Double> by lazy {
