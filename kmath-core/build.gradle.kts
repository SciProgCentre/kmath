--- conflicted
+++ resolved
@@ -6,32 +6,11 @@
     jvm()
     js()
     native()
-<<<<<<< HEAD
-    wasm{
-        browser {
-            testTask {
-                useKarma {
-                    this.webpackConfig.experiments.add("topLevelAwait")
-                    useChromeHeadless()
-                    useConfigDirectory(project.projectDir.resolve("karma.config.d").resolve("wasm"))
-                }
-            }
-        }
-    }
-
-    wasmTest{
-        dependencies {
-            implementation(kotlin("test"))
-        }
-    }
-=======
     wasm()
->>>>>>> 009f93ad
 
     dependencies {
         api(projects.kmathMemory)
     }
-<<<<<<< HEAD
 
     testDependencies {
         implementation(projects.testUtils)
@@ -45,12 +24,6 @@
             it.optIn("space.kscience.kmath.PerformancePitfall")
             it.optIn("space.kscience.kmath.UnstableKMathAPI")
         }
-=======
-
-    testDependencies {
-        implementation(projects.testUtils)
-    }
->>>>>>> 009f93ad
 }
 
 readme {
