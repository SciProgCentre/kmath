--- conflicted
+++ resolved
@@ -5,12 +5,9 @@
 - `fun` annotation for SAM interfaces in library
 - Explicit `public` visibility for all public APIs
 - Better trigonometric and hyperbolic functions for `AutoDiffField` (https://github.com/mipt-npm/kmath/pull/140).
-<<<<<<< HEAD
-- `kmath-ejml` to supply EJML SimpleMatrix wrapper.
-=======
 - Automatic README generation for features (#139)
 - Native support for `memory`, `core` and `dimensions`
->>>>>>> 431b5745
+- `kmath-ejml` to supply EJML SimpleMatrix wrapper.
 
 ### Changed
 - Package changed from `scientifik` to `kscience.kmath`.
