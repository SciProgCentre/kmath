--- conflicted
+++ resolved
@@ -15,10 +15,7 @@
 import space.kscience.kmath.geometry.Vector2D
 import space.kscience.kmath.linear.Float64LinearSpace
 import space.kscience.kmath.operations.Float64Field
-<<<<<<< HEAD
-=======
 import space.kscience.kmath.operations.ScaleOperations
->>>>>>> a84f1e15
 import kotlin.math.pow
 import kotlin.math.sqrt
 
@@ -32,13 +29,7 @@
 /**
  * 2D Euclidean space
  */
-<<<<<<< HEAD
-public object Float64Space2D : GeometrySpace<DoubleVector2D, Double> {
-
-    public val linearSpace: Float64LinearSpace = Float64LinearSpace
-=======
 public object Float64Space2D : GeometrySpace<DoubleVector2D>, ScaleOperations<DoubleVector2D> {
->>>>>>> a84f1e15
 
     @Serializable
     @SerialName("Float64Vector2D")
