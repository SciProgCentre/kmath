package space.kscience.kmath.nd

import space.kscience.kmath.misc.UnstableKMathAPI
import space.kscience.kmath.structures.Buffer
import space.kscience.kmath.structures.BufferFactory
import space.kscience.kmath.structures.MutableBuffer
import space.kscience.kmath.structures.asSequence
import kotlin.jvm.JvmName
import kotlin.native.concurrent.ThreadLocal
import kotlin.reflect.KClass

/**
 * Represents n-dimensional structure, i.e. multidimensional container of items of the same type and size. The number
 * of dimensions and items in an array is defined by its shape, which is a sequence of non-negative integers that
 * specify the sizes of each dimension.
 *
 * @param T the type of items.
 */
public interface NDStructure<T> {
    /**
     * The shape of structure, i.e. non-empty sequence of non-negative integers that specify sizes of dimensions of
     * this structure.
     */
    public val shape: IntArray

    /**
     * The count of dimensions in this structure. It should be equal to size of [shape].
     */
    public val dimension: Int get() = shape.size

    /**
     * Returns the value at the specified indices.
     *
     * @param index the indices.
     * @return the value.
     */
    public operator fun get(index: IntArray): T

    /**
     * Returns the sequence of all the elements associated by their indices.
     *
     * @return the lazy sequence of pairs of indices to values.
     */
    public fun elements(): Sequence<Pair<IntArray, T>>

    //force override equality and hash code
    public override fun equals(other: Any?): Boolean
    public override fun hashCode(): Int

    /**
     * Feature is additional property or hint that does not directly affect the structure, but could in some cases help
     * optimize operations and performance. If the feature is not present, null is defined.
     */
    @UnstableKMathAPI
    public fun <T : Any> getFeature(type: KClass<T>): T? = null

    public companion object {
        /**
         * Indicates whether some [NDStructure] is equal to another one.
         */
        public fun contentEquals(st1: NDStructure<*>, st2: NDStructure<*>): Boolean {
            if (st1 === st2) return true

            // fast comparison of buffers if possible
            if (st1 is NDBuffer && st2 is NDBuffer && st1.strides == st2.strides)
                return st1.buffer.contentEquals(st2.buffer)

            //element by element comparison if it could not be avoided
            return st1.elements().all { (index, value) -> value == st2[index] }
        }

        /**
         * Creates a NDStructure with explicit buffer factory.
         *
         * Strides should be reused if possible.
         */
        public fun <T> build(
            strides: Strides,
            bufferFactory: BufferFactory<T> = Buffer.Companion::boxing,
            initializer: (IntArray) -> T,
        ): NDBuffer<T> = NDBuffer(strides, bufferFactory(strides.linearSize) { i -> initializer(strides.index(i)) })

        /**
         * Inline create NDStructure with non-boxing buffer implementation if it is possible
         */
        public inline fun <reified T : Any> auto(
            strides: Strides,
            crossinline initializer: (IntArray) -> T,
        ): NDBuffer<T> = NDBuffer(strides, Buffer.auto(strides.linearSize) { i -> initializer(strides.index(i)) })

        public inline fun <T : Any> auto(
            type: KClass<T>,
            strides: Strides,
            crossinline initializer: (IntArray) -> T,
        ): NDBuffer<T> = NDBuffer(strides, Buffer.auto(type, strides.linearSize) { i -> initializer(strides.index(i)) })

        public fun <T> build(
            shape: IntArray,
            bufferFactory: BufferFactory<T> = Buffer.Companion::boxing,
            initializer: (IntArray) -> T,
        ): NDBuffer<T> = build(DefaultStrides(shape), bufferFactory, initializer)

        public inline fun <reified T : Any> auto(
            shape: IntArray,
            crossinline initializer: (IntArray) -> T,
        ): NDBuffer<T> = auto(DefaultStrides(shape), initializer)

        @JvmName("autoVarArg")
        public inline fun <reified T : Any> auto(
            vararg shape: Int,
            crossinline initializer: (IntArray) -> T,
        ): NDBuffer<T> =
            auto(DefaultStrides(shape), initializer)

        public inline fun <T : Any> auto(
            type: KClass<T>,
            vararg shape: Int,
            crossinline initializer: (IntArray) -> T,
        ): NDBuffer<T> = auto(type, DefaultStrides(shape), initializer)
    }
}

/**
 * Returns the value at the specified indices.
 *
 * @param index the indices.
 * @return the value.
 */
public operator fun <T> NDStructure<T>.get(vararg index: Int): T = get(index)

@UnstableKMathAPI
public inline fun <reified T : Any> NDStructure<*>.getFeature(): T? = getFeature(T::class)

/**
 * Represents mutable [NDStructure].
 */
public interface MutableNDStructure<T> : NDStructure<T> {
    /**
     * Inserts an item at the specified indices.
     *
     * @param index the indices.
     * @param value the value.
     */
    public operator fun set(index: IntArray, value: T)
}

/**
 * Transform a structure element-by element in place.
 */
public inline fun <T> MutableNDStructure<T>.mapInPlace(action: (IntArray, T) -> T): Unit =
    elements().forEach { (index, oldValue) -> this[index] = action(index, oldValue) }

/**
 * A way to convert ND index to linear one and back.
 */
public interface Strides {
    /**
     * Shape of NDStructure
     */
    public val shape: IntArray

    /**
     * Array strides
     */
    public val strides: IntArray

    /**
     * Get linear index from multidimensional index
     */
    public fun offset(index: IntArray): Int

    /**
     * Get multidimensional from linear
     */
    public fun index(offset: Int): IntArray

    /**
     * The size of linear buffer to accommodate all elements of ND-structure corresponding to strides
     */
    public val linearSize: Int

    // TODO introduce a fast way to calculate index of the next element?

    /**
     * Iterate over ND indices in a natural order
     */
    public fun indices(): Sequence<IntArray> = (0 until linearSize).asSequence().map {
        index(it)
    }
}

internal inline fun offsetFromIndex(index: IntArray, shape: IntArray, strides: IntArray): Int = index.mapIndexed { i, value ->
    if (value < 0 || value >= shape[i]) throw IndexOutOfBoundsException("Index $value out of shape bounds: (0,${shape[i]})")
    value * strides[i]
}.sum()

/**
 * Simple implementation of [Strides].
 */
public class DefaultStrides private constructor(override val shape: IntArray) : Strides {
    override val linearSize: Int
        get() = strides[shape.size]

    /**
     * Strides for memory access
     */
    override val strides: IntArray by lazy {
        sequence {
            var current = 1
            yield(1)

            shape.forEach {
                current *= it
                yield(current)
            }
        }.toList().toIntArray()
    }

    override fun offset(index: IntArray): Int = offsetFromIndex(index, shape, strides)

    override fun index(offset: Int): IntArray {
        val res = IntArray(shape.size)
        var current = offset
        var strideIndex = strides.size - 2

        while (strideIndex >= 0) {
            res[strideIndex] = (current / strides[strideIndex])
            current %= strides[strideIndex]
            strideIndex--
        }

        return res
    }

    override fun equals(other: Any?): Boolean {
        if (this === other) return true
        if (other !is DefaultStrides) return false
        if (!shape.contentEquals(other.shape)) return false
        return true
    }

    override fun hashCode(): Int = shape.contentHashCode()

    @ThreadLocal
    public companion object {
        private val defaultStridesCache = HashMap<IntArray, Strides>()

        /**
         * Cached builder for default strides
         */
        public operator fun invoke(shape: IntArray): Strides =
            defaultStridesCache.getOrPut(shape) { DefaultStrides(shape) }
    }
}

/**
 * Trait for [NDStructure] over [Buffer].
 *
 * @param T the type of items.
 * @param strides The strides to access elements of [Buffer] by linear indices.
 * @param buffer The underlying buffer.
 */
public open class NDBuffer<T>(
    public val strides: Strides,
    buffer: Buffer<T>,
) : NDStructure<T> {

    init {
        if (strides.linearSize != buffer.size) {
            error("Expected buffer side of ${strides.linearSize}, but found ${buffer.size}")
        }
    }

    public open val buffer: Buffer<T> = buffer

    override operator fun get(index: IntArray): T = buffer[strides.offset(index)]

    override val shape: IntArray get() = strides.shape

    override fun elements(): Sequence<Pair<IntArray, T>> = strides.indices().map {
        it to this[it]
    }


    override fun equals(other: Any?): Boolean {
        return NDStructure.contentEquals(this, other as? NDStructure<*> ?: return false)
    }

    override fun hashCode(): Int {
        var result = strides.hashCode()
        result = 31 * result + buffer.hashCode()
        return result
    }

    override fun toString(): String {
        val bufferRepr: String = when (shape.size) {
            1 -> buffer.asSequence().joinToString(prefix = "[", postfix = "]", separator = ", ")
            2 -> (0 until shape[0]).joinToString(prefix = "[", postfix = "]", separator = ", ") { i ->
                (0 until shape[1]).joinToString(prefix = "[", postfix = "]", separator = ", ") { j ->
                    val offset = strides.offset(intArrayOf(i, j))
                    buffer[offset].toString()
                }
            }
            else -> "..."
        }
        return "NDBuffer(shape=${shape.contentToString()}, buffer=$bufferRepr)"
    }
}

/**
 * Transform structure to a new structure using provided [BufferFactory] and optimizing if argument is [NDBuffer]
 */
public inline fun <T, reified R : Any> NDStructure<T>.mapToBuffer(
    factory: BufferFactory<R> = Buffer.Companion::auto,
    crossinline transform: (T) -> R,
): NDBuffer<R> {
    return if (this is NDBuffer<T>)
        NDBuffer(this.strides, factory.invoke(strides.linearSize) { transform(buffer[it]) })
    else {
        val strides = DefaultStrides(shape)
        NDBuffer(strides, factory.invoke(strides.linearSize) { transform(get(strides.index(it))) })
    }
}

/**
 * Mutable ND buffer based on linear [MutableBuffer].
 */
<<<<<<< HEAD

public class MutableNDBuffer<T>(
=======
public open class MutableNDBuffer<T>(
>>>>>>> 7c38b16f
    strides: Strides,
    buffer: MutableBuffer<T>,
) : NDBuffer<T>(strides, buffer), MutableNDStructure<T> {

    init {
        require(strides.linearSize == buffer.size) {
            "Expected buffer side of ${strides.linearSize}, but found ${buffer.size}"
        }
    }

    override val buffer: MutableBuffer<T> = super.buffer as MutableBuffer<T>

    override operator fun set(index: IntArray, value: T): Unit = buffer.set(strides.offset(index), value)
}

public inline fun <reified T : Any> NDStructure<T>.combine(
    struct: NDStructure<T>,
    crossinline block: (T, T) -> T,
): NDStructure<T> {
    require(shape.contentEquals(struct.shape)) { "Shape mismatch in structure combination" }
    return NDStructure.auto(shape) { block(this[it], struct[it]) }
}<|MERGE_RESOLUTION|>--- conflicted
+++ resolved
@@ -325,12 +325,7 @@
 /**
  * Mutable ND buffer based on linear [MutableBuffer].
  */
-<<<<<<< HEAD
-
-public class MutableNDBuffer<T>(
-=======
 public open class MutableNDBuffer<T>(
->>>>>>> 7c38b16f
     strides: Strides,
     buffer: MutableBuffer<T>,
 ) : NDBuffer<T>(strides, buffer), MutableNDStructure<T> {
