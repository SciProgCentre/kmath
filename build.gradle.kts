<<<<<<< HEAD
plugins { id("ru.mipt.npm.publish") apply false }
=======
plugins {
    id("scientifik.publish") apply false
    id("org.jetbrains.changelog") version "0.4.0"
}

val kmathVersion by extra("0.1.4")
>>>>>>> 139525e2

val kmathVersion: String by extra("0.1.4-dev-8")
val bintrayRepo: String by extra("scientifik")
val githubProject: String by extra("kmath")

allprojects {
    repositories {
        jcenter()
        maven("https://dl.bintray.com/kotlin/kotlinx")
        maven("https://dl.bintray.com/hotkeytlt/maven")
    }

    group = "kscience.kmath"
    version = kmathVersion

    afterEvaluate {
        extensions.findByType<org.jetbrains.kotlin.gradle.dsl.KotlinMultiplatformExtension>()?.run {
            targets.all {
                sourceSets.all {
                    languageSettings.useExperimentalAnnotation("kotlin.contracts.ExperimentalContracts")
                }
            }
        }
    }
}

subprojects { if (name.startsWith("kmath")) apply(plugin = "ru.mipt.npm.publish") }<|MERGE_RESOLUTION|>--- conflicted
+++ resolved
@@ -1,15 +1,6 @@
-<<<<<<< HEAD
 plugins { id("ru.mipt.npm.publish") apply false }
-=======
-plugins {
-    id("scientifik.publish") apply false
-    id("org.jetbrains.changelog") version "0.4.0"
-}
 
-val kmathVersion by extra("0.1.4")
->>>>>>> 139525e2
-
-val kmathVersion: String by extra("0.1.4-dev-8")
+val kmathVersion: String by extra("0.1.4")
 val bintrayRepo: String by extra("scientifik")
 val githubProject: String by extra("kmath")
 
@@ -20,18 +11,8 @@
         maven("https://dl.bintray.com/hotkeytlt/maven")
     }
 
-    group = "kscience.kmath"
+    group = "scientifik"
     version = kmathVersion
-
-    afterEvaluate {
-        extensions.findByType<org.jetbrains.kotlin.gradle.dsl.KotlinMultiplatformExtension>()?.run {
-            targets.all {
-                sourceSets.all {
-                    languageSettings.useExperimentalAnnotation("kotlin.contracts.ExperimentalContracts")
-                }
-            }
-        }
-    }
 }
 
 subprojects { if (name.startsWith("kmath")) apply(plugin = "ru.mipt.npm.publish") }